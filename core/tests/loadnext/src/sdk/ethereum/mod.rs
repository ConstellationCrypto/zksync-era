//! Utilities for the on-chain operations, such as `Deposit` and `FullExit`.

use std::time::{Duration, Instant};

use serde_json::{Map, Value};
use zksync_eth_client::{
    clients::SigningClient, BoundEthInterface, CallFunctionArgs, Error, EthInterface, Options,
};
use zksync_eth_signer::EthereumSigner;
use zksync_types::{
    api::BridgeAddresses,
    ethabi,
    l1::L1Tx,
    network::Network,
    url::SensitiveUrl,
    web3::{contract::Tokenize, TransactionReceipt},
    Address, L1ChainId, L1TxCommonData, H160, H256, REQUIRED_L1_TO_L2_GAS_PER_PUBDATA_BYTE, U256,
};
use zksync_web3_decl::{
    client::{Client, DynClient, L1},
    namespaces::{EthNamespaceClient, ZksNamespaceClient},
};

use crate::sdk::{
    error::ClientError,
    ethabi::Bytes,
    operations::SyncTransactionHandle,
    utils::{is_token_eth, load_contract},
};

const IERC20_INTERFACE: &str = include_str!("../abi/IERC20.json");
const HYPERCHAIN_INTERFACE: &str = include_str!("../abi/IZkSyncHyperchain.json");
const BRIDGEHUB_INTERFACE: &str = include_str!("../abi/IBridgehub.json");
const RAW_ERC20_DEPOSIT_GAS_LIMIT: &str = include_str!("DepositERC20GasLimit.json");

// The `gasPerPubdata` to be used in L1->L2 requests. It may be almost any number, but here we 800
// as an optimal one. In the future, it will be estimated.
const L1_TO_L2_GAS_PER_PUBDATA: u32 = 800;

/// Returns `ethabi::Contract` object for an interface of a hyperchain
pub fn hyperchain_contract() -> ethabi::Contract {
    load_contract(HYPERCHAIN_INTERFACE)
}

/// Returns `ethabi::Contract` object for ERC-20 smart contract interface.
pub fn ierc20_contract() -> ethabi::Contract {
    load_contract(IERC20_INTERFACE)
}

pub fn bridgehub_abi() -> ethabi::Contract {
    load_contract(BRIDGEHUB_INTERFACE)
}

/// `EthereumProvider` gains access to on-chain operations, such as deposits and full exits.
/// Methods to interact with Ethereum return corresponding Ethereum transaction hash.
/// In order to monitor transaction execution, an Ethereum node `web3` API is exposed
/// via `EthereumProvider::web3` method.
#[derive(Debug)]
pub struct EthereumProvider<S: EthereumSigner> {
    eth_client: SigningClient<S>,
    default_bridges: BridgeAddresses,
    erc20_abi: ethabi::Contract,
    bridgehub_abi: ethabi::Contract,
    bridgehub_address: Option<Address>,
    confirmation_timeout: Duration,
    polling_interval: Duration,
    l2_chain_id: u64,
    base_token: Option<Address>,
}

// TODO (SMA-1623): create a way to pass `Options` (e.g. `nonce`, `gas_limit`, `priority_fee_per_gas`)
// into methods that perform L1 transactions. The unit is wei.
pub const DEFAULT_PRIORITY_FEE: u64 = 2_000_000_000;

impl<S: EthereumSigner> EthereumProvider<S> {
    /// Creates a new Ethereum provider.
    pub async fn new<P>(
        provider: &P,
        eth_web3_url: impl AsRef<str>,
        eth_signer: S,
        eth_addr: H160,
    ) -> Result<Self, ClientError>
    where
        P: ZksNamespaceClient + Sync,
    {
        let l1_chain_id = provider.l1_chain_id().await?;
        let l1_chain_id = u64::try_from(l1_chain_id).map_err(|_| {
            ClientError::MalformedResponse(
                "Chain id overflow - Expected chain id to be in range 0..2^64".to_owned(),
            )
        })?;
        let l1_chain_id = L1ChainId(l1_chain_id);

        let l2_chain_id = provider.chain_id().await?.as_u64();
        let contract_address = provider.get_main_contract().await?;
        let base_token = {
            let token = provider.get_base_token_l1_address().await?;
            if token == Address::from_low_u64_be(1) {
                None // ETH
            } else {
                Some(token)
            }
        };

        let default_bridges = provider
            .get_bridge_contracts()
            .await
            .map_err(|err| ClientError::NetworkError(err.to_string()))?;

        let bridgehub_address = provider
            .get_bridgehub_contract()
            .await
            .map_err(|err| ClientError::NetworkError(err.to_string()))?;

        let eth_web3_url = eth_web3_url
            .as_ref()
            .parse::<SensitiveUrl>()
            .map_err(|err| ClientError::NetworkError(err.to_string()))?;

        let query_client = Client::http(eth_web3_url)
            .map_err(|err| ClientError::NetworkError(err.to_string()))?
            .for_network(l1_chain_id.into())
            .build();
<<<<<<< HEAD

=======
        let query_client: Box<DynClient<L1>> = Box::new(query_client);
>>>>>>> 32d344c4
        let eth_client = SigningClient::new(
            query_client.for_component("provider"),
            hyperchain_contract(),
            eth_addr,
            eth_signer,
            contract_address,
            DEFAULT_PRIORITY_FEE.into(),
            l1_chain_id,
        );

        Ok(Self {
            eth_client,
            l2_chain_id,
            default_bridges,
            erc20_abi: ierc20_contract(),
            bridgehub_abi: bridgehub_abi(),
            bridgehub_address,
            confirmation_timeout: Duration::from_secs(10),
            polling_interval: Duration::from_secs(1),
            base_token,
        })
    }

    /// Exposes Ethereum node `web3` API.
    pub fn client(&self) -> &dyn BoundEthInterface {
        &self.eth_client
    }

    pub fn query_client(&self) -> &DynClient<L1> {
        self.eth_client.as_ref()
    }

    /// Returns the zkSync contract address.
    pub fn contract_address(&self) -> H160 {
        self.client().contract_addr()
    }

    /// Returns the Ethereum account balance.
    pub async fn balance(&self) -> Result<U256, ClientError> {
        self.client()
            .sender_eth_balance()
            .await
            .map_err(|err| ClientError::NetworkError(err.to_string()))
    }

    /// Returns the ERC20 token account balance.
    pub async fn erc20_balance(
        &self,
        address: Address,
        token_address: Address,
    ) -> Result<U256, ClientError> {
        CallFunctionArgs::new("balanceOf", address)
            .for_contract(token_address, &self.erc20_abi)
            .call(self.query_client())
            .await
            .map_err(|err| match err {
                Error::EthereumGateway(err) => ClientError::NetworkError(err.to_string()),
                _ => ClientError::MalformedResponse(err.to_string()),
            })
    }

    /// Returns the pending nonce for the Ethereum account.
    pub async fn nonce(&self) -> Result<U256, ClientError> {
        self.client()
            .pending_nonce()
            .await
            .map_err(|err| ClientError::NetworkError(err.to_string()))
    }

    /// Checks whether ERC20 of a certain token deposit is approved for account.
    pub async fn is_erc20_deposit_approved(
        &self,
        token_address: Address,
        bridge: Option<Address>,
    ) -> Result<bool, ClientError> {
        self.is_limited_erc20_deposit_approved(token_address, U256::from(2).pow(255.into()), bridge)
            .await
    }

    /// Checks whether ERC20 of a certain token deposit with limit is approved for account.
    pub async fn is_limited_erc20_deposit_approved(
        &self,
        token_address: Address,
        erc20_approve_threshold: U256,
        bridge: Option<Address>,
    ) -> Result<bool, ClientError> {
        let default_bridge = self.default_bridges.l1_shared_default_bridge;
        let bridge = bridge.unwrap_or(default_bridge.unwrap());
        let current_allowance = self
            .client()
            .allowance_on_account(token_address, bridge, &self.erc20_abi)
            .await
            .map_err(|err| ClientError::NetworkError(err.to_string()))?;

        Ok(current_allowance >= erc20_approve_threshold)
    }

    /// Sends a transaction to ERC20 token contract to approve the ERC20 deposit.
    pub async fn approve_erc20_token_deposits(
        &self,
        token_address: Address,
        bridge: Option<Address>,
    ) -> Result<H256, ClientError> {
        self.limited_approve_erc20_token_deposits(token_address, U256::max_value(), bridge)
            .await
    }

    /// Sends a transaction to ERC20 token contract to approve the limited ERC20 deposit.
    pub async fn limited_approve_erc20_token_deposits(
        &self,
        token_address: Address,
        max_erc20_approve_amount: U256,
        bridge: Option<Address>,
    ) -> Result<H256, ClientError> {
        let default_bridge = self.default_bridges.l1_shared_default_bridge;
        let bridge = bridge.unwrap_or(default_bridge.unwrap());
        let contract_function = self
            .erc20_abi
            .function("approve")
            .expect("failed to get function parameters");
        let params = (bridge, max_erc20_approve_amount);
        let data = contract_function
            .encode_input(&params.into_tokens())
            .expect("failed to encode parameters");

        let signed_tx = self
            .client()
            .sign_prepared_tx_for_addr(
                data,
                token_address,
                Options {
                    gas: Some(300_000.into()),
                    ..Default::default()
                },
            )
            .await
            .map_err(|_| ClientError::IncorrectCredentials)?;

        let transaction_hash = self
            .query_client()
            .send_raw_tx(signed_tx.raw_tx)
            .await
            .map_err(|err| ClientError::NetworkError(err.to_string()))?;

        Ok(transaction_hash)
    }

    /// Performs a transfer of funds from one Ethereum account to another.
    /// Note: This operation is performed on Ethereum, and not related to zkSync directly.
    pub async fn transfer(
        &self,
        token_address: Address,
        amount: U256,
        to: H160,
        options: Option<Options>,
    ) -> Result<H256, ClientError> {
        let signed_tx = if is_token_eth(token_address) {
            let options = Options {
                value: Some(amount),
                gas: Some(300_000.into()),
                ..options.unwrap_or_default()
            };
            self.client()
                .sign_prepared_tx_for_addr(Vec::new(), to, options)
                .await
                .map_err(|_| ClientError::IncorrectCredentials)?
        } else {
            let contract_function = self
                .erc20_abi
                .function("transfer")
                .expect("failed to get function parameters");
            let params = (to, amount);
            let data = contract_function
                .encode_input(&params.into_tokens())
                .expect("failed to encode parameters");

            self.client()
                .sign_prepared_tx_for_addr(
                    data,
                    token_address,
                    Options {
                        gas: Some(300_000.into()),
                        ..options.unwrap_or_default()
                    },
                )
                .await
                .map_err(|_| ClientError::IncorrectCredentials)?
        };

        let transaction_hash = self
            .query_client()
            .send_raw_tx(signed_tx.raw_tx)
            .await
            .map_err(|err| ClientError::NetworkError(err.to_string()))?;

        Ok(transaction_hash)
    }

    pub async fn mint_erc20(
        &self,
        token_address: Address,
        amount: U256,
        to: H160,
    ) -> Result<H256, ClientError> {
        let signed_tx = {
            let contract_function = self
                .erc20_abi
                .function("mint")
                .expect("failed to get function parameters");
            let params = (to, amount);
            let data = contract_function
                .encode_input(&params.into_tokens())
                .expect("failed to encode parameters");

            self.eth_client
                .sign_prepared_tx_for_addr(
                    data,
                    token_address,
                    Options {
                        gas: Some(100_000.into()),
                        ..Default::default()
                    },
                )
                .await
                .map_err(|_| ClientError::IncorrectCredentials)?
        };

        let transaction_hash = self
            .query_client()
            .send_raw_tx(signed_tx.raw_tx)
            .await
            .map_err(|err| ClientError::NetworkError(err.to_string()))?;

        Ok(transaction_hash)
    }

    pub async fn base_cost(
        &self,
        gas_limit: U256,
        gas_per_pubdata_byte: u32,
        gas_price: Option<U256>,
    ) -> Result<U256, Error> {
        let gas_price = if let Some(gas_price) = gas_price {
            gas_price
        } else {
            self.query_client().get_gas_price().await?
        };
        let args = CallFunctionArgs::new(
            "l2TransactionBaseCost",
            (gas_price, gas_limit, U256::from(gas_per_pubdata_byte)),
        );
        args.for_contract(self.eth_client.contract_addr(), self.eth_client.contract())
            .call(self.query_client())
            .await
    }

    #[allow(clippy::too_many_arguments)]
    pub async fn request_execute(
        &self,
        contract_address: Address,
        l2_value: U256,
        calldata: Bytes,
        gas_limit: U256,
        factory_deps: Option<Vec<Bytes>>,
        operator_tip: Option<U256>,
        gas_price: Option<U256>,
        refund_recipient: Address,
    ) -> Result<H256, ClientError> {
        let operator_tip = operator_tip.unwrap_or_default();
        let factory_deps = factory_deps.unwrap_or_default();
        let gas_price = if let Some(gas_price) = gas_price {
            gas_price
        } else {
            self.query_client()
                .get_gas_price()
                .await
                .map_err(|e| ClientError::NetworkError(e.to_string()))?
        };
        let base_cost = self
            .base_cost(gas_limit, L1_TO_L2_GAS_PER_PUBDATA, Some(gas_price))
            .await
            .map_err(|e| ClientError::NetworkError(e.to_string()))?;
        let value = base_cost + operator_tip + l2_value;

        let bridgehub_address = self.bridgehub_address.unwrap();
        let contract_function = self
            .bridgehub_abi
            .function("requestL2TransactionDirect")
            .expect("failed to get function");

        let params = (
            U256::from(self.l2_chain_id),
            value,
            contract_address,
            l2_value,
            calldata,
            gas_limit,
            U256::from(L1_TO_L2_GAS_PER_PUBDATA),
            factory_deps,
            refund_recipient,
        );

        let data = contract_function
            .encode_input(&[ethabi::Token::Tuple(params.into_tokens())])
            .expect("failed to encode parameters");

        let tx = self
            .client()
            .sign_prepared_tx_for_addr(
                data,
                bridgehub_address,
                Options::with(|f| {
                    f.gas = Some(U256::from(300000));
                    f.value = match self.base_token {
                        Some(_) => Some(0.into()),
                        None => Some(value),
                    };
                    f.gas_price = Some(gas_price)
                }),
            )
            .await
            .map_err(|_| ClientError::IncorrectCredentials)?;

        let tx_hash = self
            .query_client()
            .send_raw_tx(tx.raw_tx)
            .await
            .map_err(|e| ClientError::NetworkError(e.to_string()))?;

        Ok(tx_hash)
    }

    /// Performs a deposit in zkSync network.
    /// For ERC20 tokens, a deposit must be approved beforehand via the `EthereumProvider::approve_erc20_token_deposits` method.
    /// Cannot deposit ETH onto custom base token chains.
    #[allow(clippy::too_many_arguments)]
    pub async fn deposit(
        &self,
        l1_token_address: Address,
        amount: U256,
        to: Address,
        operator_tip: Option<U256>,
        bridge_address: Option<Address>,
        eth_options: Option<Options>,
    ) -> Result<H256, ClientError> {
        let operator_tip = operator_tip.unwrap_or_default();

        let is_base_token_deposit = match self.base_token {
            None => l1_token_address == Address::zero(),
            Some(base_token) => l1_token_address == base_token,
        };

        // Calculate the gas limit for transaction: it may vary for different tokens.
        let gas_limit = if is_base_token_deposit {
            400_000u64
        } else {
            let gas_limits: Map<String, Value> = serde_json::from_str(RAW_ERC20_DEPOSIT_GAS_LIMIT)
                .map_err(|_| ClientError::Other)?;
            let address_str = format!("{:?}", l1_token_address);
            let is_mainnet = Network::from_chain_id(self.client().chain_id()) == Network::Mainnet;
            if is_mainnet && gas_limits.contains_key(&address_str) {
                2 * gas_limits
                    .get(&address_str)
                    .unwrap()
                    .as_u64()
                    .ok_or(ClientError::Other)?
            } else {
                600000u64
            }
        };

        let mut options = eth_options.unwrap_or_default();

        // If the user has already provided `max_fee_per_gas` or `gas_price`, we will use
        // it to calculate the base cost for the transaction
        let gas_price = if let Some(max_fee_per_gas) = options.max_fee_per_gas {
            max_fee_per_gas
        } else if let Some(gas_price) = options.gas_price {
            gas_price
        } else {
            let gas_price = self
                .query_client()
                .get_gas_price()
                .await
                .map_err(|e| ClientError::NetworkError(e.to_string()))?;

            options.gas_price = Some(gas_price);

            gas_price
        };

        // TODO (PLA-85): Add gas estimations for deposits in Rust SDK
        let l2_gas_limit = U256::from(6_000_000u32);

        let base_cost: U256 = self
            .base_cost(
                l2_gas_limit,
                REQUIRED_L1_TO_L2_GAS_PER_PUBDATA_BYTE as u32,
                Some(gas_price),
            )
            .await
            .map_err(|e| ClientError::NetworkError(e.to_string()))?;

        // Calculate the amount of ether to be sent in the transaction.
        let total_value = if is_base_token_deposit {
            // Both fee component and the deposit amount are represented as `msg.value`.
            base_cost + operator_tip + amount
        } else {
            // ERC20 token, `msg.value` is used only for the fee.
            base_cost + operator_tip
        };

        options.value = Some(total_value);
        options.gas = Some(gas_limit.into());

        let transaction_hash = if is_base_token_deposit {
            self.request_execute(
                to,
                amount,
                Default::default(),
                l2_gas_limit,
                None,
                None,
                Some(gas_price),
                Default::default(),
            )
            .await?
        } else {
            let bridge_address =
                bridge_address.unwrap_or(self.default_bridges.l1_shared_default_bridge.unwrap());
            let bridgehub_address = self.bridgehub_address.unwrap();

            let bridge_calldata = ethabi::encode(&(l1_token_address, amount, to).into_tokens());

            let contract_function = self
                .bridgehub_abi
                .function("requestL2TransactionTwoBridges")
                .expect("failed to get function");

            // Does not support depositing ETH onto custom base token chains.
            let params = (
                U256::from(self.l2_chain_id),
                base_cost + operator_tip,
                U256::zero(),
                l2_gas_limit,
                U256::from(L1_TO_L2_GAS_PER_PUBDATA),
                Address::default(),
                bridge_address,
                U256::zero(),
                bridge_calldata,
            );

            let data = contract_function
                .encode_input(&[ethabi::Token::Tuple(params.into_tokens())])
                .expect("failed to encode parameters");

            if self.base_token.is_some() {
                options.value = Some(0.into());
            }

            let signed_tx = self
                .client()
                .sign_prepared_tx_for_addr(data, bridgehub_address, options)
                .await
                .map_err(|_| ClientError::IncorrectCredentials)?;

            self.query_client()
                .send_raw_tx(signed_tx.raw_tx)
                .await
                .map_err(|err| ClientError::NetworkError(err.to_string()))?
        };

        Ok(transaction_hash)
    }

    /// Sets the timeout to wait for transactions to appear in the Ethereum network.
    /// By default it is set to 10 seconds.
    pub fn set_confirmation_timeout(&mut self, timeout: Duration) {
        self.confirmation_timeout = timeout;
    }

    pub fn set_polling_interval(&mut self, polling_interval: Duration) {
        self.polling_interval = polling_interval;
    }

    /// Waits until the transaction is confirmed by the Ethereum blockchain.
    pub async fn wait_for_tx(&self, tx_hash: H256) -> Result<TransactionReceipt, ClientError> {
        let mut poller = tokio::time::interval(self.polling_interval);

        let start = Instant::now();
        loop {
            if let Some(receipt) = self
                .query_client()
                .tx_receipt(tx_hash)
                .await
                .map_err(|err| ClientError::NetworkError(err.to_string()))?
            {
                return Ok(receipt);
            }

            if start.elapsed() > self.confirmation_timeout {
                return Err(ClientError::OperationTimeout);
            }
            poller.tick().await;
        }
    }
}

/// Trait describes the ability to receive the priority operation from this holder.
pub trait PriorityOpHolder {
    /// Returns the priority operation if exists.
    fn priority_op(&self) -> Option<L1TxCommonData>;

    /// Returns the handle for the priority operation.
    fn priority_op_handle<'a, P>(&self, provider: &'a P) -> Option<SyncTransactionHandle<'a, P>>
    where
        P: EthNamespaceClient + Sync,
    {
        self.priority_op()
            .map(|op| SyncTransactionHandle::new(op.hash(), provider))
    }
}

impl PriorityOpHolder for TransactionReceipt {
    fn priority_op(&self) -> Option<L1TxCommonData> {
        self.logs
            .iter()
            .find_map(|op| L1Tx::try_from(op.clone()).ok().map(|tx| tx.common_data))
    }
}<|MERGE_RESOLUTION|>--- conflicted
+++ resolved
@@ -121,11 +121,8 @@
             .map_err(|err| ClientError::NetworkError(err.to_string()))?
             .for_network(l1_chain_id.into())
             .build();
-<<<<<<< HEAD
-
-=======
         let query_client: Box<DynClient<L1>> = Box::new(query_client);
->>>>>>> 32d344c4
+
         let eth_client = SigningClient::new(
             query_client.for_component("provider"),
             hyperchain_contract(),
