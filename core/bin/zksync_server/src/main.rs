--- conflicted
+++ resolved
@@ -27,10 +27,7 @@
     Component, Components,
 };
 use zksync_env_config::FromEnv;
-<<<<<<< HEAD
 use zksync_eth_client::clients::{Client, L1};
-=======
->>>>>>> cf5174b5
 
 use crate::node_builder::MainNodeBuilder;
 
@@ -192,26 +189,8 @@
         return Ok(());
     }
 
-<<<<<<< HEAD
-            let l1_secrets = secrets.l1.as_ref().context("l1_screts")?;
-            let query_client: Client<L1> = Client::http(l1_secrets.l1_rpc_url.clone())
-                .context("Ethereum client")?
-                .for_network(genesis.l1_chain_id.into())
-                .build();
-            zksync_node_genesis::save_set_chain_id_tx(
-                &query_client,
-                contracts_config.diamond_proxy_addr,
-                &database_secrets,
-            )
-            .await
-            .context("Failed to save SetChainId upgrade transaction")?;
-        }
-        Ok(())
-    })
-=======
     node.build(opt.components.0)?.run()?;
     Ok(())
->>>>>>> cf5174b5
 }
 
 fn load_env_config() -> anyhow::Result<TempConfigStore> {
