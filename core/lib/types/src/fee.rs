--- conflicted
+++ resolved
@@ -21,11 +21,8 @@
     pub total_log_queries: usize,
     pub cycles_used: u32,
     pub computational_gas_used: u32,
-<<<<<<< HEAD
     pub total_updated_values_size: usize,
-=======
     pub pubdata_published: u32,
->>>>>>> ba88f679
 }
 
 #[derive(Debug, Default, Clone, PartialEq, Eq, Hash, Serialize, Deserialize)]
