--- conflicted
+++ resolved
@@ -184,12 +184,7 @@
                 l2_l1_compressed_messages, l2_l1_merkle_root, l1_gas_price, l2_fair_gas_price, \
                 rollup_last_leaf_index, zkporter_is_available, bootloader_code_hash, \
                 default_aa_code_hash, base_fee_per_gas, aux_data_hash, pass_through_data_hash, \
-<<<<<<< HEAD
-                meta_parameters_hash, protocol_version, system_logs, compressed_state_diffs, skip_proof, 
-                gas_per_pubdata_byte_in_block, gas_per_pubdata_limit, \
-=======
                 meta_parameters_hash, protocol_version, system_logs, compressed_state_diffs, \
->>>>>>> 1659c840
                 events_queue_commitment, bootloader_initial_content_commitment \
             FROM l1_batches \
             LEFT JOIN commitments ON commitments.l1_batch_number = l1_batches.number \
@@ -385,13 +380,8 @@
                 bloom, priority_ops_onchain_data, \
                 predicted_commit_gas_cost, predicted_prove_gas_cost, predicted_execute_gas_cost, \
                 initial_bootloader_heap_content, used_contract_hashes, base_fee_per_gas, \
-<<<<<<< HEAD
-                l1_gas_price, l2_fair_gas_price, bootloader_code_hash, default_aa_code_hash, \
-                protocol_version, system_logs, storage_refunds, created_at, updated_at \
-=======
                 l1_gas_price, l2_fair_gas_price, bootloader_code_hash, default_aa_code_hash, protocol_version, system_logs, \
                 storage_refunds, created_at, updated_at \
->>>>>>> 1659c840
             ) VALUES ($1, $2, $3, $4, $5, $6, $7, $8, $9, $10, $11, $12, $13, $14, $15, $16, $17, $18, $19, $20, $21, $22, $23, now(), now())",
             header.number.0 as i64,
             header.l1_tx_count as i32,
@@ -700,12 +690,7 @@
                 rollup_last_leaf_index, zkporter_is_available, bootloader_code_hash, \
                 default_aa_code_hash, base_fee_per_gas, aux_data_hash, pass_through_data_hash, \
                 meta_parameters_hash, protocol_version, compressed_state_diffs, \
-<<<<<<< HEAD
-                gas_per_pubdata_byte_in_block, gas_per_pubdata_limit, skip_proof, system_logs, \
-                events_queue_commitment, bootloader_initial_content_commitment
-=======
                 system_logs, events_queue_commitment, bootloader_initial_content_commitment
->>>>>>> 1659c840
             FROM l1_batches \
             LEFT JOIN commitments ON commitments.l1_batch_number = l1_batches.number \
             WHERE number = 0 OR eth_commit_tx_id IS NOT NULL AND commitment IS NOT NULL \
@@ -802,12 +787,7 @@
                 rollup_last_leaf_index, zkporter_is_available, bootloader_code_hash, \
                 default_aa_code_hash, base_fee_per_gas, aux_data_hash, pass_through_data_hash, \
                 meta_parameters_hash, protocol_version, compressed_state_diffs, \
-<<<<<<< HEAD
-                gas_per_pubdata_byte_in_block, gas_per_pubdata_limit, skip_proof, system_logs, \
-                events_queue_commitment, bootloader_initial_content_commitment \
-=======
                 system_logs, events_queue_commitment, bootloader_initial_content_commitment \
->>>>>>> 1659c840
             FROM l1_batches \
             LEFT JOIN commitments ON commitments.l1_batch_number = l1_batches.number \
             WHERE eth_commit_tx_id IS NOT NULL AND eth_prove_tx_id IS NULL \
@@ -874,13 +854,8 @@
                 l2_l1_compressed_messages, l2_l1_merkle_root, l1_gas_price, l2_fair_gas_price, \
                 rollup_last_leaf_index, zkporter_is_available, bootloader_code_hash, \
                 default_aa_code_hash, base_fee_per_gas, aux_data_hash, pass_through_data_hash, \
-<<<<<<< HEAD
-                meta_parameters_hash, skip_proof, gas_per_pubdata_byte_in_block, gas_per_pubdata_limit, \
-                system_logs, compressed_state_diffs, protocol_version, events_queue_commitment, bootloader_initial_content_commitment \
-=======
                 meta_parameters_hash, system_logs, compressed_state_diffs, protocol_version, \
                 events_queue_commitment, bootloader_initial_content_commitment \
->>>>>>> 1659c840
             FROM \
             (SELECT l1_batches.*, row_number() OVER (ORDER BY number ASC) AS row_number \
                 FROM l1_batches \
@@ -921,12 +896,7 @@
                     rollup_last_leaf_index, zkporter_is_available, bootloader_code_hash, \
                     default_aa_code_hash, base_fee_per_gas, aux_data_hash, pass_through_data_hash, \
                     meta_parameters_hash, protocol_version, compressed_state_diffs, \
-<<<<<<< HEAD
-                    gas_per_pubdata_byte_in_block, gas_per_pubdata_limit, skip_proof, system_logs, \
-                    events_queue_commitment, bootloader_initial_content_commitment \
-=======
                     system_logs, events_queue_commitment, bootloader_initial_content_commitment \
->>>>>>> 1659c840
                 FROM l1_batches \
                 LEFT JOIN commitments ON commitments.l1_batch_number = l1_batches.number \
                 WHERE eth_prove_tx_id IS NOT NULL AND eth_execute_tx_id IS NULL \
@@ -1005,12 +975,7 @@
                     rollup_last_leaf_index, zkporter_is_available, bootloader_code_hash, \
                     default_aa_code_hash, base_fee_per_gas, aux_data_hash, pass_through_data_hash, \
                     meta_parameters_hash, protocol_version, compressed_state_diffs, \
-<<<<<<< HEAD
-                    gas_per_pubdata_byte_in_block, gas_per_pubdata_limit, skip_proof, system_logs, \
-                    events_queue_commitment, bootloader_initial_content_commitment \
-=======
                     system_logs, events_queue_commitment, bootloader_initial_content_commitment \
->>>>>>> 1659c840
                 FROM l1_batches \
                 LEFT JOIN commitments ON commitments.l1_batch_number = l1_batches.number \
                 WHERE number BETWEEN $1 AND $2 \
@@ -1047,12 +1012,7 @@
                 rollup_last_leaf_index, zkporter_is_available, l1_batches.bootloader_code_hash, \
                 l1_batches.default_aa_code_hash, base_fee_per_gas, aux_data_hash, pass_through_data_hash, \
                 meta_parameters_hash, protocol_version, compressed_state_diffs, \
-<<<<<<< HEAD
-                gas_per_pubdata_byte_in_block, gas_per_pubdata_limit, skip_proof, system_logs, \
-                events_queue_commitment, bootloader_initial_content_commitment \
-=======
                 system_logs, events_queue_commitment, bootloader_initial_content_commitment \
->>>>>>> 1659c840
             FROM l1_batches \
             LEFT JOIN commitments ON commitments.l1_batch_number = l1_batches.number \
             JOIN protocol_versions ON protocol_versions.id = l1_batches.protocol_version \
