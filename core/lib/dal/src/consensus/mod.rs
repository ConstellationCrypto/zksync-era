pub mod proto;

#[cfg(test)]
mod testonly;
#[cfg(test)]
mod tests;

use anyhow::{anyhow, Context as _};
<<<<<<< HEAD
use zksync_consensus_crypto::ByteFmt;
use zksync_consensus_roles::{attester, validator};
use zksync_protobuf::{required, ProtoFmt, ProtoRepr};
=======
use zksync_consensus_roles::{attester, validator};
use zksync_protobuf::{read_required, required, ProtoFmt, ProtoRepr};
>>>>>>> f9ef00e7
use zksync_types::{
    abi, ethabi,
    fee::Fee,
    l1::{OpProcessingType, PriorityQueueType},
    l2::TransactionType,
    protocol_upgrade::ProtocolUpgradeTxCommonData,
    transaction_request::PaymasterParams,
    Address, Execute, ExecuteTransactionCommon, InputData, L1BatchNumber, L1TxCommonData,
    L2TxCommonData, Nonce, PriorityOpId, ProtocolVersionId, Transaction, H256,
};
use zksync_utils::{h256_to_u256, u256_to_h256};

use crate::models::{parse_h160, parse_h256};

/// Global attestation status served by
/// `attestationStatus` RPC.
#[derive(Debug, PartialEq, Clone)]
pub struct AttestationStatus {
    pub genesis: validator::GenesisHash,
    pub next_batch_to_attest: attester::BatchNumber,
}

impl ProtoFmt for AttestationStatus {
    type Proto = proto::AttestationStatus;

    fn read(r: &Self::Proto) -> anyhow::Result<Self> {
        Ok(Self {
            genesis: read_required(&r.genesis).context("genesis")?,
            next_batch_to_attest: attester::BatchNumber(
                *required(&r.next_batch_to_attest).context("next_batch_to_attest")?,
            ),
        })
    }

    fn build(&self) -> Self::Proto {
        Self::Proto {
            genesis: Some(self.genesis.build()),
            next_batch_to_attest: Some(self.next_batch_to_attest.0),
        }
    }
}

/// L2 block (= miniblock) payload.
#[derive(Debug, PartialEq)]
pub struct Payload {
    pub protocol_version: ProtocolVersionId,
    pub hash: H256,
    pub l1_batch_number: L1BatchNumber,
    pub timestamp: u64,
    pub l1_gas_price: u64,
    pub l2_fair_gas_price: u64,
    pub fair_pubdata_price: Option<u64>,
    pub virtual_blocks: u32,
    pub operator_address: Address,
    pub transactions: Vec<Transaction>,
    pub last_in_batch: bool,
}

impl ProtoFmt for Payload {
    type Proto = proto::Payload;

    fn read(r: &Self::Proto) -> anyhow::Result<Self> {
        let protocol_version = required(&r.protocol_version)
            .and_then(|x| Ok(ProtocolVersionId::try_from(u16::try_from(*x)?)?))
            .context("protocol_version")?;
        let mut transactions = vec![];

        match protocol_version {
            v if v >= ProtocolVersionId::Version25 => {
                anyhow::ensure!(
                    r.transactions.is_empty(),
                    "transactions should be empty in protocol_version {v}"
                );
                for (i, tx) in r.transactions_v25.iter().enumerate() {
                    transactions.push(
                        tx.read()
                            .with_context(|| format!("transactions_v25[{i}]"))?,
                    );
                }
            }
            v => {
                anyhow::ensure!(
                    r.transactions_v25.is_empty(),
                    "transactions_v25 should be empty in protocol_version {v}"
                );
                for (i, tx) in r.transactions.iter().enumerate() {
                    transactions.push(tx.read().with_context(|| format!("transactions[{i}]"))?)
                }
            }
        }

        Ok(Self {
            protocol_version,
            hash: required(&r.hash)
                .and_then(|h| parse_h256(h))
                .context("hash")?,
            l1_batch_number: L1BatchNumber(
                *required(&r.l1_batch_number).context("l1_batch_number")?,
            ),
            timestamp: *required(&r.timestamp).context("timestamp")?,
            l1_gas_price: *required(&r.l1_gas_price).context("l1_gas_price")?,
            l2_fair_gas_price: *required(&r.l2_fair_gas_price).context("l2_fair_gas_price")?,
            fair_pubdata_price: r.fair_pubdata_price,
            virtual_blocks: *required(&r.virtual_blocks).context("virtual_blocks")?,
            operator_address: required(&r.operator_address)
                .and_then(|a| parse_h160(a))
                .context("operator_address")?,
            transactions,
            last_in_batch: *required(&r.last_in_batch).context("last_in_batch")?,
        })
    }

    fn build(&self) -> Self::Proto {
        let mut x = Self::Proto {
            protocol_version: Some((self.protocol_version as u16).into()),
            hash: Some(self.hash.as_bytes().into()),
            l1_batch_number: Some(self.l1_batch_number.0),
            timestamp: Some(self.timestamp),
            l1_gas_price: Some(self.l1_gas_price),
            l2_fair_gas_price: Some(self.l2_fair_gas_price),
            fair_pubdata_price: self.fair_pubdata_price,
            virtual_blocks: Some(self.virtual_blocks),
            operator_address: Some(self.operator_address.as_bytes().into()),
            // Transactions are stored in execution order, therefore order is deterministic.
            transactions: vec![],
            transactions_v25: vec![],
            last_in_batch: Some(self.last_in_batch),
        };
        match self.protocol_version {
            v if v >= ProtocolVersionId::Version25 => {
                x.transactions_v25 = self.transactions.iter().map(ProtoRepr::build).collect();
            }
            _ => {
                x.transactions = self.transactions.iter().map(ProtoRepr::build).collect();
            }
        }
        x
    }
}

impl Payload {
    pub fn decode(payload: &validator::Payload) -> anyhow::Result<Self> {
        zksync_protobuf::decode(&payload.0)
    }

    pub fn encode(&self) -> validator::Payload {
        validator::Payload(zksync_protobuf::encode(self))
    }
}

impl ProtoRepr for proto::TransactionV25 {
    type Type = Transaction;

    fn read(&self) -> anyhow::Result<Self::Type> {
        use proto::transaction_v25::T;
        let tx = match required(&self.t)? {
            T::L1(l1) => abi::Transaction::L1 {
                tx: required(&l1.rlp)
                    .and_then(|x| {
                        let tokens = ethabi::decode(&[abi::L2CanonicalTransaction::schema()], x)
                            .context("ethabi::decode()")?;
                        // Unwrap is safe because `ethabi::decode` does the verification.
                        let tx =
                            abi::L2CanonicalTransaction::decode(tokens.into_iter().next().unwrap())
                                .context("L2CanonicalTransaction::decode()")?;
                        Ok(tx)
                    })
                    .context("rlp")?
                    .into(),
                factory_deps: l1.factory_deps.clone(),
                eth_block: 0,
            },
            T::L2(l2) => abi::Transaction::L2(required(&l2.rlp).context("rlp")?.clone()),
        };
        tx.try_into()
    }

    fn build(tx: &Self::Type) -> Self {
        let tx = abi::Transaction::try_from(tx.clone()).unwrap();
        use proto::transaction_v25::T;
        Self {
            t: Some(match tx {
                abi::Transaction::L1 {
                    tx, factory_deps, ..
                } => T::L1(proto::L1Transaction {
                    rlp: Some(ethabi::encode(&[tx.encode()])),
                    factory_deps,
                }),
                abi::Transaction::L2(tx) => T::L2(proto::L2Transaction { rlp: Some(tx) }),
            }),
        }
    }
}

impl ProtoRepr for proto::Transaction {
    type Type = Transaction;

    fn read(&self) -> anyhow::Result<Self::Type> {
        let common_data = required(&self.common_data).context("common_data")?;
        let execute = required(&self.execute).context("execute")?;
        Ok(Self::Type {
            common_data: match common_data {
                proto::transaction::CommonData::L1(common_data) => {
                    anyhow::ensure!(
                        *required(&common_data.deadline_block)
                            .context("common_data.deadline_block")?
                            == 0
                    );
                    anyhow::ensure!(
                        required(&common_data.eth_hash)
                            .and_then(|x| parse_h256(x))
                            .context("common_data.eth_hash")?
                            == H256::default()
                    );
                    ExecuteTransactionCommon::L1(L1TxCommonData {
                        sender: required(&common_data.sender_address)
                            .and_then(|x| parse_h160(x))
                            .context("common_data.sender_address")?,
                        serial_id: required(&common_data.serial_id)
                            .map(|x| PriorityOpId(*x))
                            .context("common_data.serial_id")?,
                        layer_2_tip_fee: required(&common_data.layer_2_tip_fee)
                            .and_then(|x| parse_h256(x))
                            .map(h256_to_u256)
                            .context("common_data.layer_2_tip_fee")?,
                        full_fee: required(&common_data.full_fee)
                            .and_then(|x| parse_h256(x))
                            .map(h256_to_u256)
                            .context("common_data.full_fee")?,
                        max_fee_per_gas: required(&common_data.max_fee_per_gas)
                            .and_then(|x| parse_h256(x))
                            .map(h256_to_u256)
                            .context("common_data.max_fee_per_gas")?,
                        gas_limit: required(&common_data.gas_limit)
                            .and_then(|x| parse_h256(x))
                            .map(h256_to_u256)
                            .context("common_data.gas_limit")?,
                        gas_per_pubdata_limit: required(&common_data.gas_per_pubdata_limit)
                            .and_then(|x| parse_h256(x))
                            .map(h256_to_u256)
                            .context("common_data.gas_per_pubdata_limit")?,
                        op_processing_type: required(&common_data.op_processing_type)
                            .and_then(|x| {
                                OpProcessingType::try_from(u8::try_from(*x)?)
                                    .map_err(|_| anyhow!("u8::try_from"))
                            })
                            .context("common_data.op_processing_type")?,
                        priority_queue_type: required(&common_data.priority_queue_type)
                            .and_then(|x| {
                                PriorityQueueType::try_from(u8::try_from(*x)?)
                                    .map_err(|_| anyhow!("u8::try_from"))
                            })
                            .context("common_data.priority_queue_type")?,
                        eth_block: *required(&common_data.eth_block)
                            .context("common_data.eth_block")?,
                        canonical_tx_hash: required(&common_data.canonical_tx_hash)
                            .and_then(|x| parse_h256(x))
                            .context("common_data.canonical_tx_hash")?,
                        to_mint: required(&common_data.to_mint)
                            .and_then(|x| parse_h256(x))
                            .map(h256_to_u256)
                            .context("common_data.to_mint")?,
                        refund_recipient: required(&common_data.refund_recipient_address)
                            .and_then(|x| parse_h160(x))
                            .context("common_data.refund_recipient_address")?,
                    })
                }
                proto::transaction::CommonData::L2(common_data) => {
                    ExecuteTransactionCommon::L2(L2TxCommonData {
                        nonce: required(&common_data.nonce)
                            .map(|x| Nonce(*x))
                            .context("common_data.nonce")?,
                        fee: Fee {
                            gas_limit: required(&common_data.gas_limit)
                                .and_then(|x| parse_h256(x))
                                .map(h256_to_u256)
                                .context("common_data.gas_limit")?,
                            max_fee_per_gas: required(&common_data.max_fee_per_gas)
                                .and_then(|x| parse_h256(x))
                                .map(h256_to_u256)
                                .context("common_data.max_fee_per_gas")?,
                            max_priority_fee_per_gas: required(
                                &common_data.max_priority_fee_per_gas,
                            )
                            .and_then(|x| parse_h256(x))
                            .map(h256_to_u256)
                            .context("common_data.max_priority_fee_per_gas")?,
                            gas_per_pubdata_limit: required(&common_data.gas_per_pubdata_limit)
                                .and_then(|x| parse_h256(x))
                                .map(h256_to_u256)
                                .context("common_data.gas_per_pubdata_limit")?,
                        },
                        initiator_address: required(&common_data.initiator_address)
                            .and_then(|x| parse_h160(x))
                            .context("common_data.initiator_address")?,
                        signature: required(&common_data.signature)
                            .context("common_data.signature")?
                            .clone(),
                        transaction_type: required(&common_data.transaction_type)
                            .and_then(|x| Ok(TransactionType::try_from(*x)?))
                            .context("common_data.transaction_type")?,
                        input: {
                            match &common_data.input {
                                None => None,
                                Some(input) => Some(InputData {
                                    hash: required(&input.hash)
                                        .and_then(|x| parse_h256(x))
                                        .context("common_data.input.hash")?,
                                    data: required(&input.data)
                                        .context("common_data.input.data")?
                                        .clone(),
                                }),
                            }
                        },
                        paymaster_params: {
                            let params = required(&common_data.paymaster_params)?;
                            PaymasterParams {
                                paymaster: required(&params.paymaster_address)
                                    .and_then(|x| parse_h160(x))
                                    .context("common_data.paymaster_params.paymaster_address")?,
                                paymaster_input: required(&params.paymaster_input)
                                    .context("common_data.paymaster_params.paymaster_input")?
                                    .clone(),
                            }
                        },
                    })
                }
                proto::transaction::CommonData::ProtocolUpgrade(common_data) => {
                    ExecuteTransactionCommon::ProtocolUpgrade(ProtocolUpgradeTxCommonData {
                        sender: required(&common_data.sender_address)
                            .and_then(|x| parse_h160(x))
                            .context("common_data.sender_address")?,
                        upgrade_id: required(&common_data.upgrade_id)
                            .and_then(|x| Ok(ProtocolVersionId::try_from(u16::try_from(*x)?)?))
                            .context("common_data.upgrade_id")?,
                        max_fee_per_gas: required(&common_data.max_fee_per_gas)
                            .and_then(|x| parse_h256(x))
                            .map(h256_to_u256)
                            .context("common_data.max_fee_per_gas")?,
                        gas_limit: required(&common_data.gas_limit)
                            .and_then(|x| parse_h256(x))
                            .map(h256_to_u256)
                            .context("common_data.gas_limit")?,
                        gas_per_pubdata_limit: required(&common_data.gas_per_pubdata_limit)
                            .and_then(|x| parse_h256(x))
                            .map(h256_to_u256)
                            .context("common_data.gas_per_pubdata_limit")?,
                        eth_block: *required(&common_data.eth_block)
                            .context("common_data.eth_block")?,
                        canonical_tx_hash: required(&common_data.canonical_tx_hash)
                            .and_then(|x| parse_h256(x))
                            .context("common_data.canonical_tx_hash")?,
                        to_mint: required(&common_data.to_mint)
                            .and_then(|x| parse_h256(x))
                            .map(h256_to_u256)
                            .context("common_data.to_mint")?,
                        refund_recipient: required(&common_data.refund_recipient_address)
                            .and_then(|x| parse_h160(x))
                            .context("common_data.refund_recipient_address")?,
                    })
                }
            },
            execute: Execute {
                contract_address: required(&execute.contract_address)
                    .and_then(|x| parse_h160(x))
                    .context("execute.contract_address")?,
                calldata: required(&execute.calldata).context("calldata")?.clone(),
                value: required(&execute.value)
                    .and_then(|x| parse_h256(x))
                    .map(h256_to_u256)
                    .context("execute.value")?,
                factory_deps: execute.factory_deps.clone(),
            },
            received_timestamp_ms: 0, // This timestamp is local to the node
            raw_bytes: self.raw_bytes.as_ref().map(|x| x.clone().into()),
        })
    }

    fn build(this: &Self::Type) -> Self {
        let common_data = match &this.common_data {
            ExecuteTransactionCommon::L1(data) => {
                proto::transaction::CommonData::L1(proto::L1TxCommonData {
                    sender_address: Some(data.sender.as_bytes().into()),
                    serial_id: Some(data.serial_id.0),
                    deadline_block: Some(0),
                    layer_2_tip_fee: Some(u256_to_h256(data.layer_2_tip_fee).as_bytes().into()),
                    full_fee: Some(u256_to_h256(data.full_fee).as_bytes().into()),
                    max_fee_per_gas: Some(u256_to_h256(data.max_fee_per_gas).as_bytes().into()),
                    gas_limit: Some(u256_to_h256(data.gas_limit).as_bytes().into()),
                    gas_per_pubdata_limit: Some(
                        u256_to_h256(data.gas_per_pubdata_limit).as_bytes().into(),
                    ),
                    op_processing_type: Some(data.op_processing_type as u32),
                    priority_queue_type: Some(data.priority_queue_type as u32),
                    eth_hash: Some(H256::default().as_bytes().into()),
                    eth_block: Some(data.eth_block),
                    canonical_tx_hash: Some(data.canonical_tx_hash.as_bytes().into()),
                    to_mint: Some(u256_to_h256(data.to_mint).as_bytes().into()),
                    refund_recipient_address: Some(data.refund_recipient.as_bytes().into()),
                })
            }
            ExecuteTransactionCommon::L2(data) => {
                proto::transaction::CommonData::L2(proto::L2TxCommonData {
                    nonce: Some(data.nonce.0),
                    gas_limit: Some(u256_to_h256(data.fee.gas_limit).as_bytes().into()),
                    max_fee_per_gas: Some(u256_to_h256(data.fee.max_fee_per_gas).as_bytes().into()),
                    max_priority_fee_per_gas: Some(
                        u256_to_h256(data.fee.max_priority_fee_per_gas)
                            .as_bytes()
                            .into(),
                    ),
                    gas_per_pubdata_limit: Some(
                        u256_to_h256(data.fee.gas_per_pubdata_limit)
                            .as_bytes()
                            .into(),
                    ),
                    initiator_address: Some(data.initiator_address.as_bytes().into()),
                    signature: Some(data.signature.clone()),
                    transaction_type: Some(data.transaction_type as u32),
                    input: data.input.as_ref().map(|input_data| proto::InputData {
                        data: Some(input_data.data.clone()),
                        hash: Some(input_data.hash.as_bytes().into()),
                    }),
                    paymaster_params: Some(proto::PaymasterParams {
                        paymaster_input: Some(data.paymaster_params.paymaster_input.clone()),
                        paymaster_address: Some(data.paymaster_params.paymaster.as_bytes().into()),
                    }),
                })
            }
            ExecuteTransactionCommon::ProtocolUpgrade(data) => {
                proto::transaction::CommonData::ProtocolUpgrade(
                    proto::ProtocolUpgradeTxCommonData {
                        sender_address: Some(data.sender.as_bytes().into()),
                        upgrade_id: Some(data.upgrade_id as u32),
                        max_fee_per_gas: Some(u256_to_h256(data.max_fee_per_gas).as_bytes().into()),
                        gas_limit: Some(u256_to_h256(data.gas_limit).as_bytes().into()),
                        gas_per_pubdata_limit: Some(
                            u256_to_h256(data.gas_per_pubdata_limit).as_bytes().into(),
                        ),
                        eth_hash: Some(H256::default().as_bytes().into()),
                        eth_block: Some(data.eth_block),
                        canonical_tx_hash: Some(data.canonical_tx_hash.as_bytes().into()),
                        to_mint: Some(u256_to_h256(data.to_mint).as_bytes().into()),
                        refund_recipient_address: Some(data.refund_recipient.as_bytes().into()),
                    },
                )
            }
        };
        let execute = proto::Execute {
            contract_address: Some(this.execute.contract_address.as_bytes().into()),
            calldata: Some(this.execute.calldata.clone()),
            value: Some(u256_to_h256(this.execute.value).as_bytes().into()),
            factory_deps: this.execute.factory_deps.clone(),
        };
        Self {
            common_data: Some(common_data),
            execute: Some(execute),
            raw_bytes: this.raw_bytes.as_ref().map(|inner| inner.0.clone()),
        }
    }
}

#[derive(Debug, PartialEq)]
pub struct Validator {
    /// Validator public key.
    pub pub_key: validator::PublicKey,
    /// Validator weight inside a Committee.
    pub weight: validator::Weight,
    /// Proof-of-possession (PoP) of the validator's public key (a signature over the public key)
    pub proof_of_possession: validator::Signature,
}

impl ProtoFmt for Validator {
    type Proto = proto::Validator;

    fn read(r: &Self::Proto) -> anyhow::Result<Self> {
        Ok(Self {
            pub_key: required(&r.pub_key)
                .map(|x| validator::PublicKey::decode(x))
                .context("pub_key")??,
            weight: *required(&r.weight).context("weight")?,
            proof_of_possession: required(&r.proof_of_possession)
                .map(|x| validator::Signature::decode(x))
                .context("proof_of_possession")??,
        })
    }

    fn build(&self) -> Self::Proto {
        Self::Proto {
            pub_key: Some(self.pub_key.encode()),
            weight: Some(self.weight),
            proof_of_possession: Some(self.proof_of_possession.encode()),
        }
    }
}

#[derive(Debug, PartialEq)]
pub struct ValidatorCommittee {
    pub members: Vec<Validator>,
}

impl ProtoFmt for ValidatorCommittee {
    type Proto = proto::ValidatorCommittee;

    fn read(r: &Self::Proto) -> anyhow::Result<Self> {
        Ok(Self {
            members: r
                .members
                .iter()
                .map(ProtoFmt::read)
                .collect::<Result<_, _>>()
                .context("members")?,
        })
    }

    fn build(&self) -> Self::Proto {
        Self::Proto {
            members: self.members.iter().map(|x| x.build()).collect(),
        }
    }
}

#[derive(Debug, PartialEq, Clone)]
pub struct Attester {
    /// Attester public key.
    pub pub_key: attester::PublicKey,
    /// Attester weight inside a Committee.
    pub weight: attester::Weight,
}

impl ProtoFmt for Attester {
    type Proto = proto::Attester;

    fn read(r: &Self::Proto) -> anyhow::Result<Self> {
        Ok(Self {
            pub_key: required(&r.pub_key)
                .map(|x| attester::PublicKey::decode(x))
                .context("pub_key")??,
            weight: *required(&r.weight).context("weight")?,
        })
    }

    fn build(&self) -> Self::Proto {
        Self::Proto {
            pub_key: Some(self.pub_key.encode()),
            weight: Some(self.weight),
        }
    }
}

#[derive(Debug, PartialEq, Default, Clone)]
pub struct AttesterCommittee {
    pub members: Vec<Attester>,
}

impl ProtoFmt for AttesterCommittee {
    type Proto = proto::AttesterCommittee;

    fn read(r: &Self::Proto) -> anyhow::Result<Self> {
        Ok(Self {
            members: r
                .members
                .iter()
                .map(ProtoFmt::read)
                .collect::<Result<_, _>>()
                .context("members")?,
        })
    }

    fn build(&self) -> Self::Proto {
        Self::Proto {
            members: self.members.iter().map(|x| x.build()).collect(),
        }
    }
}<|MERGE_RESOLUTION|>--- conflicted
+++ resolved
@@ -6,14 +6,9 @@
 mod tests;
 
 use anyhow::{anyhow, Context as _};
-<<<<<<< HEAD
 use zksync_consensus_crypto::ByteFmt;
 use zksync_consensus_roles::{attester, validator};
-use zksync_protobuf::{required, ProtoFmt, ProtoRepr};
-=======
-use zksync_consensus_roles::{attester, validator};
 use zksync_protobuf::{read_required, required, ProtoFmt, ProtoRepr};
->>>>>>> f9ef00e7
 use zksync_types::{
     abi, ethabi,
     fee::Fee,
