use zksync_config::{configs::EcosystemContracts, ContractsConfig};

use crate::{envy_load, FromEnv};

impl FromEnv for EcosystemContracts {
    fn from_env() -> anyhow::Result<Self> {
        Ok(Self {
            bridgehub_proxy_addr: std::env::var("CONTRACTS_BRIDGEHUB_PROXY_ADDR")?.parse()?,
            state_transition_proxy_addr: std::env::var("CONTRACTS_STATE_TRANSITION_PROXY_ADDR")?
                .parse()?,
            transparent_proxy_admin_addr: std::env::var("CONTRACTS_TRANSPARENT_PROXY_ADMIN_ADDR")?
                .parse()?,
        })
    }
}

impl FromEnv for ContractsConfig {
    fn from_env() -> anyhow::Result<Self> {
        let mut contracts: ContractsConfig = envy_load("contracts", "CONTRACTS_")?;
        // Note: we are renaming the bridge, the address remains the same
        // These two config variables should always have the same value.
        // TODO(EVM-578): double check and potentially forbid both of them being `None`.
        contracts.l2_erc20_bridge_addr = contracts
            .l2_erc20_bridge_addr
            .or(contracts.l2_shared_bridge_addr);
        contracts.l2_shared_bridge_addr = contracts
            .l2_shared_bridge_addr
            .or(contracts.l2_erc20_bridge_addr);

        if let (Some(legacy_addr), Some(shared_addr)) = (
            contracts.l2_erc20_bridge_addr,
            contracts.l2_shared_bridge_addr,
        ) {
            if legacy_addr != shared_addr {
                panic!("L2 erc20 bridge address and L2 shared bridge address are different.");
            }
        }
        contracts.ecosystem_contracts = EcosystemContracts::from_env().ok();
        Ok(contracts)
    }
}

#[cfg(test)]
mod tests {
    use zksync_config::configs::EcosystemContracts;
    use zksync_system_constants::SHARED_BRIDGE_ETHER_TOKEN_ADDRESS;

    use super::*;
    use crate::test_utils::{addr, EnvMutex};

    static MUTEX: EnvMutex = EnvMutex::new();

    fn expected_config() -> ContractsConfig {
        ContractsConfig {
            governance_addr: addr("d8dA6BF26964aF9D7eEd9e03E53415D37aA96045"),
            verifier_addr: addr("34782eE00206EAB6478F2692caa800e4A581687b"),
            default_upgrade_addr: addr("0x5e6d086f5ec079adff4fb3774cdf3e8d6a34f7e9"),
            diamond_proxy_addr: addr("F00B988a98Ca742e7958DeF9F7823b5908715f4a"),
            validator_timelock_addr: addr("F00B988a98Ca742e7958DeF9F7823b5908715f4a"),
            l1_erc20_bridge_proxy_addr: Some(addr("8656770FA78c830456B00B4fFCeE6b1De0e1b888")),
            l2_erc20_bridge_addr: Some(addr("8656770FA78c830456B00B4fFCeE6b1De0e1b888")),
            l1_weth_bridge_proxy_addr: Some(addr("8656770FA78c830456B00B4fFCeE6b1De0e1b888")),
            l2_weth_bridge_addr: Some(addr("8656770FA78c830456B00B4fFCeE6b1De0e1b888")),
            l1_shared_bridge_proxy_addr: Some(addr("8656770FA78c830456B00B4fFCeE6b1De0e1b888")),
            l2_shared_bridge_addr: Some(addr("8656770FA78c830456B00B4fFCeE6b1De0e1b888")),
            l2_testnet_paymaster_addr: Some(addr("FC073319977e314F251EAE6ae6bE76B0B3BAeeCF")),
            l1_multicall3_addr: addr("0xcA11bde05977b3631167028862bE2a173976CA11"),
            ecosystem_contracts: Some(EcosystemContracts {
                bridgehub_proxy_addr: addr("0x35ea7f92f4c5f433efe15284e99c040110cf6297"),
                state_transition_proxy_addr: addr("0xd90f1c081c6117241624e97cb6147257c3cb2097"),
                transparent_proxy_admin_addr: addr("0xdd6fa5c14e7550b4caf2aa2818d24c69cbc347e5"),
            }),
            base_token_addr: Some(SHARED_BRIDGE_ETHER_TOKEN_ADDRESS),
<<<<<<< HEAD
            user_facing_bridgehub_proxy_addr: Some(addr(
                "0x35ea7f92f4c5f433efe15284e99c040110cf6297",
            )),
            user_facing_diamond_proxy_addr: Some(addr(
                "0xF00B988a98Ca742e7958DeF9F7823b5908715f4a",
            )),
            l2_native_token_vault_proxy_addr: Some(addr(
                "0xfc073319977e314f251eae6ae6be76b0b3baeecf",
            )),
=======
            chain_admin_addr: Some(addr("0xdd6fa5c14e7550b4caf2aa2818d24c69cbc347ff")),
>>>>>>> 2fa2249d
        }
    }

    #[test]
    fn from_env() {
        let mut lock = MUTEX.lock();
        let config = r#"
CONTRACTS_GOVERNANCE_ADDR="0xd8dA6BF26964aF9D7eEd9e03E53415D37aA96045"
CONTRACTS_VERIFIER_ADDR="0x34782eE00206EAB6478F2692caa800e4A581687b"
CONTRACTS_DEFAULT_UPGRADE_ADDR="0x5e6d086f5ec079adff4fb3774cdf3e8d6a34f7e9"
CONTRACTS_DIAMOND_PROXY_ADDR="0xF00B988a98Ca742e7958DeF9F7823b5908715f4a"
CONTRACTS_VALIDATOR_TIMELOCK_ADDR="0xF00B988a98Ca742e7958DeF9F7823b5908715f4a"
CONTRACTS_L1_ERC20_BRIDGE_PROXY_ADDR="0x8656770FA78c830456B00B4fFCeE6b1De0e1b888"
CONTRACTS_L2_ERC20_BRIDGE_ADDR="0x8656770FA78c830456B00B4fFCeE6b1De0e1b888"
CONTRACTS_L1_WETH_BRIDGE_PROXY_ADDR="0x8656770FA78c830456B00B4fFCeE6b1De0e1b888"
CONTRACTS_L2_WETH_BRIDGE_ADDR="0x8656770FA78c830456B00B4fFCeE6b1De0e1b888"
CONTRACTS_L2_TESTNET_PAYMASTER_ADDR="FC073319977e314F251EAE6ae6bE76B0B3BAeeCF"
CONTRACTS_L1_MULTICALL3_ADDR="0xcA11bde05977b3631167028862bE2a173976CA11"
CONTRACTS_L1_SHARED_BRIDGE_PROXY_ADDR="0x8656770FA78c830456B00B4fFCeE6b1De0e1b888"
CONTRACTS_L2_SHARED_BRIDGE_ADDR="0x8656770FA78c830456B00B4fFCeE6b1De0e1b888"
CONTRACTS_BRIDGEHUB_PROXY_ADDR="0x35ea7f92f4c5f433efe15284e99c040110cf6297"
CONTRACTS_STATE_TRANSITION_PROXY_ADDR="0xd90f1c081c6117241624e97cb6147257c3cb2097"
CONTRACTS_TRANSPARENT_PROXY_ADMIN_ADDR="0xdd6fa5c14e7550b4caf2aa2818d24c69cbc347e5"
CONTRACTS_BASE_TOKEN_ADDR="0x0000000000000000000000000000000000000001"
<<<<<<< HEAD
CONTRACTS_USER_FACING_BRIDGEHUB_PROXY_ADDR="0x35ea7f92f4c5f433efe15284e99c040110cf6297"
CONTRACTS_USER_FACING_DIAMOND_PROXY_ADDR="0xF00B988a98Ca742e7958DeF9F7823b5908715f4a
CONTRACTS_L2_NATIVE_TOKEN_VAULT_PROXY_ADDR="0xfc073319977e314f251eae6ae6be76b0b3baeecf"
=======
CONTRACTS_CHAIN_ADMIN_ADDR="0xdd6fa5c14e7550b4caf2aa2818d24c69cbc347ff"
>>>>>>> 2fa2249d
        "#;
        lock.set_env(config);

        let actual = ContractsConfig::from_env().unwrap();
        assert_eq!(actual, expected_config());
    }
}<|MERGE_RESOLUTION|>--- conflicted
+++ resolved
@@ -71,7 +71,6 @@
                 transparent_proxy_admin_addr: addr("0xdd6fa5c14e7550b4caf2aa2818d24c69cbc347e5"),
             }),
             base_token_addr: Some(SHARED_BRIDGE_ETHER_TOKEN_ADDRESS),
-<<<<<<< HEAD
             user_facing_bridgehub_proxy_addr: Some(addr(
                 "0x35ea7f92f4c5f433efe15284e99c040110cf6297",
             )),
@@ -81,9 +80,7 @@
             l2_native_token_vault_proxy_addr: Some(addr(
                 "0xfc073319977e314f251eae6ae6be76b0b3baeecf",
             )),
-=======
             chain_admin_addr: Some(addr("0xdd6fa5c14e7550b4caf2aa2818d24c69cbc347ff")),
->>>>>>> 2fa2249d
         }
     }
 
@@ -108,13 +105,10 @@
 CONTRACTS_STATE_TRANSITION_PROXY_ADDR="0xd90f1c081c6117241624e97cb6147257c3cb2097"
 CONTRACTS_TRANSPARENT_PROXY_ADMIN_ADDR="0xdd6fa5c14e7550b4caf2aa2818d24c69cbc347e5"
 CONTRACTS_BASE_TOKEN_ADDR="0x0000000000000000000000000000000000000001"
-<<<<<<< HEAD
 CONTRACTS_USER_FACING_BRIDGEHUB_PROXY_ADDR="0x35ea7f92f4c5f433efe15284e99c040110cf6297"
 CONTRACTS_USER_FACING_DIAMOND_PROXY_ADDR="0xF00B988a98Ca742e7958DeF9F7823b5908715f4a
 CONTRACTS_L2_NATIVE_TOKEN_VAULT_PROXY_ADDR="0xfc073319977e314f251eae6ae6be76b0b3baeecf"
-=======
 CONTRACTS_CHAIN_ADMIN_ADDR="0xdd6fa5c14e7550b4caf2aa2818d24c69cbc347ff"
->>>>>>> 2fa2249d
         "#;
         lock.set_env(config);
 
