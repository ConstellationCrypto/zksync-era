--- conflicted
+++ resolved
@@ -414,13 +414,10 @@
             l1_batch_min_age_before_execute_seconds: self.sample(rng),
             max_acceptable_priority_fee_in_gwei: self.sample(rng),
             pubdata_sending_mode: PubdataSendingMode::Calldata,
-<<<<<<< HEAD
             ignore_db_nonce: None,
             priority_tree_start_index: self.sample(rng),
-=======
             tx_aggregation_paused: false,
             tx_aggregation_only_prove_and_execute: false,
->>>>>>> efa3bd6c
         }
     }
 }
