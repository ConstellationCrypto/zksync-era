--- conflicted
+++ resolved
@@ -254,11 +254,8 @@
             user_facing_bridgehub_proxy_addr: rng.gen(),
             user_facing_diamond_proxy_addr: rng.gen(),
             l2_native_token_vault_proxy_addr: rng.gen(),
-<<<<<<< HEAD
             first_gateway_batch_number: Some(L1BatchNumber(rng.gen())),
-=======
             l2_da_validator_addr: rng.gen(),
->>>>>>> b210b71b
         }
     }
 }
