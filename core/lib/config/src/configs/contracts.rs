--- conflicted
+++ resolved
@@ -39,15 +39,13 @@
     pub ecosystem_contracts: Option<EcosystemContracts>,
     // Used by the RPC API and by the node builder in wiring the BaseTokenRatioProvider layer.
     pub base_token_addr: Option<Address>,
-<<<<<<< HEAD
 
     // FIXME: maybe refactor
     pub user_facing_bridgehub_proxy_addr: Option<Address>,
     pub user_facing_diamond_proxy_addr: Option<Address>,
     pub l2_native_token_vault_proxy_addr: Option<Address>,
-=======
+
     pub chain_admin_addr: Option<Address>,
->>>>>>> 2fa2249d
 }
 
 impl ContractsConfig {
@@ -68,13 +66,10 @@
             governance_addr: Address::repeat_byte(0x13),
             base_token_addr: Some(Address::repeat_byte(0x14)),
             ecosystem_contracts: Some(EcosystemContracts::for_tests()),
-<<<<<<< HEAD
             user_facing_bridgehub_proxy_addr: Some(Address::repeat_byte(0x15)),
             user_facing_diamond_proxy_addr: Some(Address::repeat_byte(0x16)),
             l2_native_token_vault_proxy_addr: Some(Address::repeat_byte(0x0d)),
-=======
             chain_admin_addr: Some(Address::repeat_byte(0x18)),
->>>>>>> 2fa2249d
         }
     }
 }