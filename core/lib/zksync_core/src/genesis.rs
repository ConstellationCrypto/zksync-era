//! This module aims to provide a genesis setup for the zkSync Era network.
//! It initializes the Merkle tree with the basic setup (such as fields of special service accounts),
//! setups the required databases, and outputs the data required to initialize a smart contract.

use std::fmt::Formatter;

use anyhow::Context as _;
use itertools::Itertools;
use multivm::{
    circuit_sequencer_api_latest::sort_storage_access::sort_storage_access_queries,
    utils::get_max_gas_per_pubdata_byte,
    zk_evm_latest::aux_structures::{LogQuery as MultiVmLogQuery, Timestamp as MultiVMTimestamp},
};
use zksync_config::{configs::database::MerkleTreeMode, GenesisConfig, PostgresConfig};
use zksync_contracts::{BaseSystemContracts, BaseSystemContractsHashes, SET_CHAIN_ID_EVENT};
use zksync_dal::{Connection, ConnectionPool, Core, CoreDal, DalError};
use zksync_eth_client::{clients::QueryClient, EthInterface};
use zksync_merkle_tree::domain::ZkSyncTree;
use zksync_system_constants::{DEFAULT_ERA_CHAIN_ID, PRIORITY_EXPIRATION};
use zksync_types::{
    block::{
        BlockGasCount, DeployedContract, L1BatchHeader, L1BatchTreeData, MiniblockHasher,
        MiniblockHeader,
    },
    commitment::{CommitmentInput, L1BatchCommitment},
    fee_model::BatchFeeInput,
    get_code_key, get_known_code_key, get_system_context_init_logs,
    protocol_upgrade::decode_set_chain_id_event,
    protocol_version::{L1VerifierConfig, VerifierParams},
    system_contracts::get_system_smart_contracts,
    tokens::{TokenInfo, TokenMetadata, ETHEREUM_ADDRESS},
    web3::types::{BlockNumber, FilterBuilder},
    zk_evm_types::{LogQuery, Timestamp},
    AccountTreeId, Address, L1BatchNumber, L2ChainId, MiniblockNumber, ProtocolVersion,
    ProtocolVersionId, StorageKey, StorageLog, StorageLogKind, H256,
};
use zksync_utils::{be_words_to_bytes, bytecode::hash_bytecode, h256_to_u256, u256_to_h256};

use crate::metadata_calculator::L1BatchWithLogs;

#[derive(Debug, Clone)]
pub struct BaseContractsHashError {
    from_config: BaseSystemContractsHashes,
    calculated: BaseSystemContractsHashes,
}

impl std::fmt::Display for BaseContractsHashError {
    fn fmt(&self, f: &mut Formatter<'_>) -> std::fmt::Result {
        write!(
            f,
            "From Config {:?}, Calculated : {:?}",
            &self.from_config, &self.calculated
        )
    }
}

#[derive(Debug, thiserror::Error)]
pub enum GenesisError {
    #[error("Root hash mismatched: From config: {0:?}, Calculated {1:?}")]
    RootHash(H256, H256),
    #[error("Leaf indexes mismatched: From config: {0:?}, Calculated {1:?}")]
    LeafIndexes(u64, u64),
    #[error("Base system contracts mismatched: {0}")]
    BaseSystemContractsHashes(Box<BaseContractsHashError>),
    #[error("Commitment mismatched: From config: {0:?}, Calculated {1:?}")]
    Commitment(H256, H256),
    #[error("Wrong protocol version")]
    ProtocolVersion(u16),
    #[error("DB Error: {0}")]
    DBError(#[from] DalError),
    #[error("Error: {0}")]
    Other(#[from] anyhow::Error),
    #[error("Field: {0} required for genesis")]
    MalformedConfig(&'static str),
}

#[derive(Debug, Clone)]
pub struct GenesisParams {
    base_system_contracts: BaseSystemContracts,
    system_contracts: Vec<DeployedContract>,
    config: GenesisConfig,
}

impl GenesisParams {
    pub fn system_contracts(&self) -> &[DeployedContract] {
        &self.system_contracts
    }
    pub fn base_system_contracts(&self) -> &BaseSystemContracts {
        &self.base_system_contracts
    }
    pub fn config(&self) -> &GenesisConfig {
        &self.config
    }

    pub fn from_genesis_config(
        config: GenesisConfig,
        base_system_contracts: BaseSystemContracts,
        system_contracts: Vec<DeployedContract>,
    ) -> Result<GenesisParams, GenesisError> {
        let base_system_contracts_hashes = BaseSystemContractsHashes {
            bootloader: config
                .bootloader_hash
                .ok_or(GenesisError::MalformedConfig("bootloader_hash"))?,
            default_aa: config
                .default_aa_hash
                .ok_or(GenesisError::MalformedConfig("default_aa_hash"))?,
        };
        if base_system_contracts_hashes != base_system_contracts.hashes() {
            return Err(GenesisError::BaseSystemContractsHashes(Box::new(
                BaseContractsHashError {
                    from_config: base_system_contracts_hashes,
                    calculated: base_system_contracts.hashes(),
                },
            )));
        }
        // Try to convert value from config to the real protocol version and return error
        // if the version doesn't exist
        let _: ProtocolVersionId = config
            .protocol_version
            .ok_or(GenesisError::MalformedConfig("protocol_version"))?
            .try_into()
            .map_err(|_| GenesisError::ProtocolVersion(config.protocol_version.unwrap()))?;
        Ok(GenesisParams {
            base_system_contracts,
            system_contracts,
            config,
        })
    }

    pub fn load_genesis_params(config: GenesisConfig) -> Result<GenesisParams, GenesisError> {
        let base_system_contracts = BaseSystemContracts::load_from_disk();
        let system_contracts = get_system_smart_contracts();
        Self::from_genesis_config(config, base_system_contracts, system_contracts)
    }

    #[cfg(test)]
    pub(crate) fn mock() -> Self {
        Self {
            base_system_contracts: BaseSystemContracts::load_from_disk(),
            system_contracts: get_system_smart_contracts(),
            config: mock_genesis_config(),
        }
    }

    pub fn protocol_version(&self) -> ProtocolVersionId {
        // It's impossible to instantiate Genesis params with wrong protocol version
        self.config
            .protocol_version
            .expect("Protocol version must be set")
            .try_into()
            .expect("Protocol version must be correctly initialized for genesis")
    }
}

#[cfg(test)]
pub fn mock_genesis_config() -> GenesisConfig {
    use zksync_types::L1ChainId;

    let base_system_contracts_hashes = BaseSystemContracts::load_from_disk().hashes();
    let first_l1_verifier_config = L1VerifierConfig::default();

    GenesisConfig {
        protocol_version: Some(ProtocolVersionId::latest() as u16),
        genesis_root_hash: Some(Default::default()),
        rollup_last_leaf_index: Some(26),
        genesis_commitment: Default::default(),
        bootloader_hash: Some(base_system_contracts_hashes.bootloader),
        default_aa_hash: Some(base_system_contracts_hashes.default_aa),
        l1_chain_id: L1ChainId(9),
        l2_chain_id: L2ChainId::default(),
        recursion_node_level_vk_hash: first_l1_verifier_config.params.recursion_node_level_vk_hash,
        recursion_leaf_level_vk_hash: first_l1_verifier_config.params.recursion_leaf_level_vk_hash,
        recursion_circuits_set_vks_hash: first_l1_verifier_config
            .params
            .recursion_circuits_set_vks_hash,
        recursion_scheduler_level_vk_hash: first_l1_verifier_config
            .recursion_scheduler_level_vk_hash,
        fee_account: Default::default(),
        shared_bridge: None,
        dummy_verifier: false,
        l1_batch_commit_data_generator_mode: Default::default(),
    }
}

pub struct GenesisBatchParams {
    pub root_hash: H256,
    pub commitment: H256,
    pub rollup_last_leaf_index: u64,
}

// Insert genesis batch into the database
pub async fn insert_genesis_batch(
    storage: &mut Connection<'_, Core>,
    genesis_params: &GenesisParams,
) -> Result<GenesisBatchParams, GenesisError> {
    let mut transaction = storage.start_transaction().await?;
    let verifier_config = L1VerifierConfig {
        params: VerifierParams {
            recursion_node_level_vk_hash: genesis_params.config.recursion_node_level_vk_hash,
            recursion_leaf_level_vk_hash: genesis_params.config.recursion_leaf_level_vk_hash,
            recursion_circuits_set_vks_hash: H256::zero(),
        },
        recursion_scheduler_level_vk_hash: genesis_params.config.recursion_scheduler_level_vk_hash,
    };

    create_genesis_l1_batch(
        &mut transaction,
        genesis_params.protocol_version(),
        genesis_params.base_system_contracts(),
        genesis_params.system_contracts(),
        verifier_config,
    )
    .await?;
    tracing::info!("chain_schema_genesis is complete");

    let storage_logs = L1BatchWithLogs::new(
        &mut transaction,
        L1BatchNumber(0),
        MerkleTreeMode::Lightweight,
    )
    .await
    .context("failed fetching tree input for genesis L1 batch")?
    .context("genesis L1 batch disappeared from Postgres")?;
    let storage_logs = storage_logs.storage_logs;
    let metadata = ZkSyncTree::process_genesis_batch(&storage_logs);
    let genesis_root_hash = metadata.root_hash;
    let rollup_last_leaf_index = metadata.leaf_count + 1;

    let base_system_contract_hashes = BaseSystemContractsHashes {
        bootloader: genesis_params
            .config
            .bootloader_hash
            .ok_or(GenesisError::MalformedConfig("bootloader"))?,
        default_aa: genesis_params
            .config
            .default_aa_hash
            .ok_or(GenesisError::MalformedConfig("default_aa_hash"))?,
    };
    let commitment_input = CommitmentInput::for_genesis_batch(
        genesis_root_hash,
        rollup_last_leaf_index,
        base_system_contract_hashes,
        genesis_params.protocol_version(),
    );
    let block_commitment = L1BatchCommitment::new(commitment_input);

    save_genesis_l1_batch_metadata(
        &mut transaction,
        block_commitment.clone(),
        genesis_root_hash,
        rollup_last_leaf_index,
    )
    .await?;
    transaction.commit().await?;
    Ok(GenesisBatchParams {
        root_hash: genesis_root_hash,
        commitment: block_commitment.hash().commitment,
        rollup_last_leaf_index,
    })
}

pub async fn ensure_genesis_state(
    storage: &mut Connection<'_, Core>,
    genesis_params: &GenesisParams,
) -> Result<H256, GenesisError> {
    let mut transaction = storage.start_transaction().await?;

    if !transaction.blocks_dal().is_genesis_needed().await? {
        tracing::debug!("genesis is not needed!");
        return Ok(transaction
            .blocks_dal()
            .get_l1_batch_state_root(L1BatchNumber(0))
            .await?
            .context("genesis L1 batch hash is empty")?);
    }

    tracing::info!("running regenesis");
    let GenesisBatchParams {
        root_hash,
        commitment,
        rollup_last_leaf_index,
    } = insert_genesis_batch(&mut transaction, genesis_params).await?;

    let expected_root_hash = genesis_params
        .config
        .genesis_root_hash
        .ok_or(GenesisError::MalformedConfig("genesis_root_hash"))?;
    let expected_commitment = genesis_params
        .config
        .genesis_commitment
        .ok_or(GenesisError::MalformedConfig("expected_commitment"))?;
    let expected_rollup_last_leaf_index =
        genesis_params
            .config
            .rollup_last_leaf_index
            .ok_or(GenesisError::MalformedConfig(
                "expected_rollup_last_leaf_index",
            ))?;

    if expected_root_hash != root_hash {
        return Err(GenesisError::RootHash(expected_root_hash, root_hash));
    }

    if expected_commitment != commitment {
        return Err(GenesisError::Commitment(expected_commitment, commitment));
    }

    if expected_rollup_last_leaf_index != rollup_last_leaf_index {
        return Err(GenesisError::LeafIndexes(
            expected_rollup_last_leaf_index,
            rollup_last_leaf_index,
        ));
    }

    tracing::info!("genesis is complete");
    transaction.commit().await?;
    Ok(root_hash)
}

// Default account and bootloader are not a regular system contracts
// they have never been actually deployed anywhere,
// They are the initial code that is fed into the VM upon its start.
// Both are rather parameters of a block and not system contracts.
// The code of the bootloader should not be deployed anywhere anywhere in the kernel space (i.e. addresses below 2^16)
// because in this case we will have to worry about protecting it.
async fn insert_base_system_contracts_to_factory_deps(
    storage: &mut Connection<'_, Core>,
    contracts: &BaseSystemContracts,
) -> Result<(), GenesisError> {
    let factory_deps = [&contracts.bootloader, &contracts.default_aa]
        .iter()
        .map(|c| (c.hash, be_words_to_bytes(&c.code)))
        .collect();

    Ok(storage
        .factory_deps_dal()
        .insert_factory_deps(MiniblockNumber(0), &factory_deps)
        .await?)
}

async fn insert_system_contracts(
    storage: &mut Connection<'_, Core>,
    contracts: &[DeployedContract],
) -> Result<(), GenesisError> {
    let system_context_init_logs = (
        H256::default(),
        // During the genesis all chains have the same id.
        get_system_context_init_logs(L2ChainId::from(DEFAULT_ERA_CHAIN_ID)),
    );

    let known_code_storage_logs: Vec<_> = contracts
        .iter()
        .map(|contract| {
            let hash = hash_bytecode(&contract.bytecode);
            let known_code_key = get_known_code_key(&hash);
            let marked_known_value = H256::from_low_u64_be(1u64);
            (
                H256::default(),
                vec![StorageLog::new_write_log(
                    known_code_key,
                    marked_known_value,
                )],
            )
        })
        .dedup_by(|a, b| a.1 == b.1)
        .collect();

    let storage_logs: Vec<_> = contracts
        .iter()
        .map(|contract| {
            let hash = hash_bytecode(&contract.bytecode);
            let code_key = get_code_key(contract.account_id.address());
            (
                H256::default(),
                vec![StorageLog::new_write_log(code_key, hash)],
            )
        })
        .chain(Some(system_context_init_logs))
        .chain(known_code_storage_logs)
        .collect();

    let mut transaction = storage.start_transaction().await?;
    transaction
        .storage_logs_dal()
        .insert_storage_logs(MiniblockNumber(0), &storage_logs)
        .await?;

    // we don't produce proof for the genesis block,
    // but we still need to populate the table
    // to have the correct initial state of the merkle tree
    let log_queries: Vec<MultiVmLogQuery> = storage_logs
        .iter()
        .enumerate()
        .flat_map(|(tx_index, (_, storage_logs))| {
            storage_logs
                .iter()
                .enumerate()
                .map(move |(log_index, storage_log)| {
                    MultiVmLogQuery {
                        // Monotonically increasing Timestamp. Normally it's generated by the VM, but we don't have a VM in the genesis block.
                        timestamp: MultiVMTimestamp(((tx_index << 16) + log_index) as u32),
                        tx_number_in_block: tx_index as u16,
                        aux_byte: 0,
                        shard_id: 0,
                        address: *storage_log.key.address(),
                        key: h256_to_u256(*storage_log.key.key()),
                        read_value: h256_to_u256(H256::zero()),
                        written_value: h256_to_u256(storage_log.value),
                        rw_flag: storage_log.kind == StorageLogKind::Write,
                        rollback: false,
                        is_service: false,
                    }
                })
                .collect::<Vec<_>>()
        })
        .collect();

    let deduped_log_queries: Vec<LogQuery> = sort_storage_access_queries(&log_queries)
        .1
        .into_iter()
        .map(|log_query| LogQuery {
            timestamp: Timestamp(log_query.timestamp.0),
            tx_number_in_block: log_query.tx_number_in_block,
            aux_byte: log_query.aux_byte,
            shard_id: log_query.shard_id,
            address: log_query.address,
            key: log_query.key,
            read_value: log_query.read_value,
            written_value: log_query.written_value,
            rw_flag: log_query.rw_flag,
            rollback: log_query.rollback,
            is_service: log_query.is_service,
        })
        .collect();

    let (deduplicated_writes, protective_reads): (Vec<_>, Vec<_>) = deduped_log_queries
        .into_iter()
        .partition(|log_query| log_query.rw_flag);
    transaction
        .storage_logs_dedup_dal()
        .insert_protective_reads(L1BatchNumber(0), &protective_reads)
        .await?;

    let written_storage_keys: Vec<_> = deduplicated_writes
        .iter()
        .map(|log| StorageKey::new(AccountTreeId::new(log.address), u256_to_h256(log.key)))
        .collect();
    transaction
        .storage_logs_dedup_dal()
        .insert_initial_writes(L1BatchNumber(0), &written_storage_keys)
        .await?;

    #[allow(deprecated)]
    transaction
        .storage_dal()
        .apply_storage_logs(&storage_logs)
        .await;

    let factory_deps = contracts
        .iter()
        .map(|c| (hash_bytecode(&c.bytecode), c.bytecode.clone()))
        .collect();
    transaction
        .factory_deps_dal()
        .insert_factory_deps(MiniblockNumber(0), &factory_deps)
        .await?;

    transaction.commit().await?;
    Ok(())
}

#[allow(clippy::too_many_arguments)]
pub(crate) async fn create_genesis_l1_batch(
    storage: &mut Connection<'_, Core>,
    protocol_version: ProtocolVersionId,
    base_system_contracts: &BaseSystemContracts,
    system_contracts: &[DeployedContract],
    l1_verifier_config: L1VerifierConfig,
) -> Result<(), GenesisError> {
    let version = ProtocolVersion {
        id: protocol_version,
        timestamp: 0,
        l1_verifier_config,
        base_system_contracts_hashes: base_system_contracts.hashes(),
        tx: None,
    };

    let genesis_l1_batch_header = L1BatchHeader::new(
        L1BatchNumber(0),
        0,
        base_system_contracts.hashes(),
        protocol_version,
    );

    let genesis_miniblock_header = MiniblockHeader {
        number: MiniblockNumber(0),
        timestamp: 0,
        hash: MiniblockHasher::legacy_hash(MiniblockNumber(0)),
        l1_tx_count: 0,
        l2_tx_count: 0,
        fee_account_address: Default::default(),
        base_fee_per_gas: 0,
        gas_per_pubdata_limit: get_max_gas_per_pubdata_byte(protocol_version.into()),
        batch_fee_input: BatchFeeInput::l1_pegged(0, 0),
        base_system_contracts_hashes: base_system_contracts.hashes(),
        protocol_version: Some(protocol_version),
        virtual_blocks: 0,
        gas_limit: 0,
    };

    let mut transaction = storage.start_transaction().await?;

    transaction
        .protocol_versions_dal()
        .save_protocol_version_with_tx(&version)
        .await?;
    transaction
        .blocks_dal()
        .insert_l1_batch(
            &genesis_l1_batch_header,
            &[],
            BlockGasCount::default(),
            &[],
            &[],
            Default::default(),
        )
        .await?;
    transaction
        .blocks_dal()
        .insert_miniblock(&genesis_miniblock_header)
        .await?;
    transaction
        .blocks_dal()
        .mark_miniblocks_as_executed_in_l1_batch(L1BatchNumber(0))
        .await?;

    insert_base_system_contracts_to_factory_deps(&mut transaction, base_system_contracts).await?;
    insert_system_contracts(&mut transaction, system_contracts).await?;
    add_eth_token(&mut transaction).await?;

    transaction.commit().await?;
    Ok(())
}

async fn add_eth_token(transaction: &mut Connection<'_, Core>) -> anyhow::Result<()> {
    assert!(transaction.in_transaction()); // sanity check
    let eth_token = TokenInfo {
        l1_address: ETHEREUM_ADDRESS,
        l2_address: ETHEREUM_ADDRESS,
        metadata: TokenMetadata {
            name: "Ether".to_string(),
            symbol: "ETH".to_string(),
            decimals: 18,
        },
    };

    transaction.tokens_dal().add_tokens(&[eth_token]).await?;
    transaction
        .tokens_dal()
        .mark_token_as_well_known(ETHEREUM_ADDRESS)
        .await?;
    Ok(())
}

async fn save_genesis_l1_batch_metadata(
    storage: &mut Connection<'_, Core>,
    commitment: L1BatchCommitment,
    genesis_root_hash: H256,
    rollup_last_leaf_index: u64,
) -> Result<(), GenesisError> {
    let mut transaction = storage.start_transaction().await?;

    let tree_data = L1BatchTreeData {
        hash: genesis_root_hash,
        rollup_last_leaf_index,
    };
    transaction
        .blocks_dal()
        .save_l1_batch_tree_data(L1BatchNumber(0), &tree_data)
        .await?;

    let mut commitment_artifacts = commitment.artifacts();
    // `l2_l1_merkle_root` for genesis batch is set to 0 on L1 contract, same must be here.
    commitment_artifacts.l2_l1_merkle_root = H256::zero();

    transaction
        .blocks_dal()
        .save_l1_batch_commitment_artifacts(L1BatchNumber(0), &commitment_artifacts)
        .await?;

    transaction.commit().await?;
    Ok(())
}

// Save chain id transaction into the database
// We keep returning anyhow and will refactor it later
pub async fn save_set_chain_id_tx(
    eth_client_url: &str,
    diamond_proxy_address: Address,
    state_transition_manager_address: Address,
    postgres_config: &PostgresConfig,
) -> anyhow::Result<()> {
    let db_url = postgres_config.master_url()?;
    let pool = ConnectionPool::<Core>::singleton(db_url).build().await?;
    let mut storage = pool.connection().await?;

    let eth_client = QueryClient::new(eth_client_url)?;
    let to = eth_client.block_number("fetch_chain_id_tx").await?.as_u64();
    let from = to.saturating_sub(PRIORITY_EXPIRATION);
    let filter = FilterBuilder::default()
        .address(vec![state_transition_manager_address])
        .topics(
            Some(vec![SET_CHAIN_ID_EVENT.signature()]),
            Some(vec![diamond_proxy_address.into()]),
            None,
            None,
        )
        .from_block(from.into())
        .to_block(BlockNumber::Latest)
        .build();
    let mut logs = eth_client.logs(filter, "fetch_chain_id_tx").await?;
    anyhow::ensure!(
        logs.len() == 1,
        "Expected a single set_chain_id event, got these {}: {:?}",
        logs.len(),
        logs
    );
    let (version_id, upgrade_tx) =
        decode_set_chain_id_event(logs.remove(0)).context("Chain id event is incorrect")?;

    tracing::info!("New version id {:?}", version_id);
    storage
        .protocol_versions_dal()
<<<<<<< HEAD
        .save_genesis_upgrade_with_tx(version_id, upgrade_tx)
        .await;

=======
        .save_genesis_upgrade_with_tx(version_id, &upgrade_tx)
        .await?;
>>>>>>> daed58ce
    Ok(())
}

#[cfg(test)]
mod tests {
    use zksync_config::GenesisConfig;
    use zksync_dal::{ConnectionPool, Core, CoreDal};

    use super::*;

    #[tokio::test]
    async fn running_genesis() {
        let pool = ConnectionPool::<Core>::test_pool().await;
        let mut conn = pool.connection().await.unwrap();
        conn.blocks_dal().delete_genesis().await.unwrap();

        let params = GenesisParams::mock();

        insert_genesis_batch(&mut conn, &params).await.unwrap();

        assert!(!conn.blocks_dal().is_genesis_needed().await.unwrap());
        let metadata = conn
            .blocks_dal()
            .get_l1_batch_metadata(L1BatchNumber(0))
            .await
            .unwrap();
        let root_hash = metadata.unwrap().metadata.root_hash;
        assert_ne!(root_hash, H256::zero());

        // Check that `genesis is not needed`
        assert!(!conn.blocks_dal().is_genesis_needed().await.unwrap());
    }

    #[tokio::test]
    async fn running_genesis_with_big_chain_id() {
        let pool = ConnectionPool::<Core>::test_pool().await;
        let mut conn = pool.connection().await.unwrap();
        conn.blocks_dal().delete_genesis().await.unwrap();

        let params = GenesisParams::load_genesis_params(GenesisConfig {
            l2_chain_id: L2ChainId::max(),
            ..mock_genesis_config()
        })
        .unwrap();
        insert_genesis_batch(&mut conn, &params).await.unwrap();

        assert!(!conn.blocks_dal().is_genesis_needed().await.unwrap());
        let metadata = conn
            .blocks_dal()
            .get_l1_batch_metadata(L1BatchNumber(0))
            .await;
        let root_hash = metadata.unwrap().unwrap().metadata.root_hash;
        assert_ne!(root_hash, H256::zero());
    }

    #[tokio::test]
    async fn running_genesis_with_non_latest_protocol_version() {
        let pool = ConnectionPool::<Core>::test_pool().await;
        let mut conn = pool.connection().await.unwrap();
        let params = GenesisParams::load_genesis_params(GenesisConfig {
            protocol_version: Some(ProtocolVersionId::Version10 as u16),
            ..mock_genesis_config()
        })
        .unwrap();

        insert_genesis_batch(&mut conn, &params).await.unwrap();
        assert!(!conn.blocks_dal().is_genesis_needed().await.unwrap());
    }
}<|MERGE_RESOLUTION|>--- conflicted
+++ resolved
@@ -631,14 +631,8 @@
     tracing::info!("New version id {:?}", version_id);
     storage
         .protocol_versions_dal()
-<<<<<<< HEAD
-        .save_genesis_upgrade_with_tx(version_id, upgrade_tx)
-        .await;
-
-=======
         .save_genesis_upgrade_with_tx(version_id, &upgrade_tx)
         .await?;
->>>>>>> daed58ce
     Ok(())
 }
 
