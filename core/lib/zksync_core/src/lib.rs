--- conflicted
+++ resolved
@@ -31,14 +31,9 @@
     },
     ApiConfig, ContractsConfig, DBConfig, GenesisConfig, PostgresConfig,
 };
-<<<<<<< HEAD
-use zksync_contracts::governance_contract;
-use zksync_dal::{healthcheck::ConnectionPoolHealthCheck, ConnectionPool};
-=======
 use zksync_contracts::{governance_contract, BaseSystemContracts};
 use zksync_dal::{metrics::PostgresMetrics, ConnectionPool, Core, CoreDal};
 use zksync_db_connection::healthcheck::ConnectionPoolHealthCheck;
->>>>>>> b82d093a
 use zksync_eth_client::{
     clients::{PKSigningClient, QueryClient},
     BoundEthInterface,
@@ -116,41 +111,7 @@
         .build()
         .await
         .context("failed to build connection_pool")?;
-<<<<<<< HEAD
-    let mut storage = pool.access_storage().await.context("access_storage()")?;
-=======
     let mut storage = pool.connection().await.context("connection()")?;
-    let operator_address = PackedEthSignature::address_from_private_key(
-        &eth_sender
-            .sender
-            .private_key()
-            .context("Private key is required for genesis init")?,
-    )
-    .context("Failed to restore operator address from private key")?;
-
-    // Select the first prover to be used during genesis.
-    // Later we can change provers using the system upgrades, but for genesis
-    // we should select one using the environment config.
-    let first_l1_verifier_config =
-        if matches!(contracts_config.prover_at_genesis, ProverAtGenesis::Fri) {
-            let l1_verifier_config = L1VerifierConfig {
-                params: VerifierParams {
-                    recursion_node_level_vk_hash: contracts_config.fri_recursion_node_level_vk_hash,
-                    recursion_leaf_level_vk_hash: contracts_config.fri_recursion_leaf_level_vk_hash,
-                    recursion_circuits_set_vks_hash: zksync_types::H256::zero(),
-                },
-                recursion_scheduler_level_vk_hash: contracts_config.snark_wrapper_vk_hash,
-            };
-
-            let eth_client = QueryClient::new(eth_client_url)?;
-            let args = CallFunctionArgs::new("verificationKeyHash", ()).for_contract(
-                contracts_config.verifier_addr,
-                zksync_contracts::verifier_contract(),
-            );
-
-            let vk_hash = eth_client.call_contract_function(args).await?;
-            let vk_hash = zksync_types::H256::from_tokens(vk_hash)?;
->>>>>>> b82d093a
 
     let params = GenesisParams::load_genesis_params(genesis_config)?;
     genesis::ensure_genesis_state(&mut storage, &params).await?;
