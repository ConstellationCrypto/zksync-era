#![allow(clippy::upper_case_acronyms, clippy::derive_partial_eq_without_eq)]

use std::{net::Ipv4Addr, str::FromStr, sync::Arc, time::Instant};

use anyhow::Context as _;
use futures::channel::oneshot;
use prometheus_exporter::PrometheusExporterConfig;
use temp_config_store::TempConfigStore;
use tokio::{sync::watch, task::JoinHandle};

use zksync_circuit_breaker::{
    l1_txs::FailedL1TransactionChecker, replication_lag::ReplicationLagChecker, CircuitBreaker,
    CircuitBreakerChecker, CircuitBreakerError,
};
<<<<<<< HEAD
use zksync_config::configs::api::MerkleTreeApiConfig;
use zksync_config::configs::contracts::ProverAtGenesis;
use zksync_config::configs::{
    api::{HealthCheckConfig, Web3JsonRpcConfig},
    chain::{
        self, CircuitBreakerConfig, MempoolConfig, NetworkConfig, OperationsManagerConfig,
        StateKeeperConfig,
    },
    database::MerkleTreeMode,
    house_keeper::HouseKeeperConfig,
    FriProofCompressorConfig, FriProverConfig, FriWitnessGeneratorConfig, PrometheusConfig,
    ProofDataHandlerConfig, ProverGroupConfig, WitnessGeneratorConfig,
};
=======
>>>>>>> 7c137b72
use zksync_config::{
    configs::{
        api::{MerkleTreeApiConfig, Web3JsonRpcConfig},
        chain::{
            CircuitBreakerConfig, MempoolConfig, NetworkConfig, OperationsManagerConfig,
            StateKeeperConfig,
        },
        contracts::ProverAtGenesis,
        database::MerkleTreeMode,
    },
    ApiConfig, ContractsConfig, DBConfig, ETHSenderConfig, PostgresConfig,
};
use zksync_contracts::{governance_contract, BaseSystemContracts};
use zksync_dal::{healthcheck::ConnectionPoolHealthCheck, ConnectionPool};
use zksync_eth_client::clients::http::QueryClient;
use zksync_eth_client::EthInterface;
use zksync_eth_client::{clients::http::PKSigningClient, BoundEthInterface};
use zksync_health_check::{CheckHealth, HealthStatus, ReactiveHealthCheck};
use zksync_object_store::{ObjectStore, ObjectStoreFactory};
use zksync_prover_utils::periodic_job::PeriodicJob;
use zksync_queued_job_processor::JobProcessor;
use zksync_state::PostgresStorageCaches;
use zksync_types::{
    proofs::AggregationRound,
    protocol_version::{L1VerifierConfig, VerifierParams},
    system_contracts::get_system_smart_contracts,
    L2ChainId, PackedEthSignature, ProtocolVersionId,
};
use zksync_verification_key_server::get_cached_commitments;

pub mod api_server;
pub mod basic_witness_input_producer;
pub mod block_reverter;
pub mod consistency_checker;
pub mod data_fetchers;
pub mod eth_sender;
pub mod eth_watch;
pub mod gas_tracker;
pub mod genesis;
pub mod house_keeper;
pub mod l1_gas_price;
pub mod metadata_calculator;
mod metrics;
pub mod proof_data_handler;
pub mod reorg_detector;
pub mod state_keeper;
pub mod sync_layer;
pub mod temp_config_store;
pub mod witness_generator;

use crate::api_server::healthcheck::HealthCheckHandle;
use crate::api_server::tx_sender::{TxSender, TxSenderBuilder, TxSenderConfig};
use crate::api_server::web3::{state::InternalApiConfig, ApiServerHandles, Namespace};
use crate::basic_witness_input_producer::BasicWitnessInputProducer;
use crate::eth_sender::{Aggregator, EthTxManager};
use crate::house_keeper::fri_proof_compressor_job_retry_manager::FriProofCompressorJobRetryManager;
use crate::house_keeper::fri_proof_compressor_queue_monitor::FriProofCompressorStatsReporter;
use crate::house_keeper::fri_prover_job_retry_manager::FriProverJobRetryManager;
use crate::house_keeper::fri_prover_queue_monitor::FriProverStatsReporter;
use crate::house_keeper::fri_scheduler_circuit_queuer::SchedulerCircuitQueuer;
use crate::house_keeper::fri_witness_generator_jobs_retry_manager::FriWitnessGeneratorJobRetryManager;
use crate::house_keeper::fri_witness_generator_queue_monitor::FriWitnessGeneratorStatsReporter;
use crate::house_keeper::{
    blocks_state_reporter::L1BatchMetricsReporter, gpu_prover_queue_monitor::GpuProverQueueMonitor,
    prover_job_retry_manager::ProverJobRetryManager, prover_queue_monitor::ProverStatsReporter,
    waiting_to_queued_fri_witness_job_mover::WaitingToQueuedFriWitnessJobMover,
    waiting_to_queued_witness_job_mover::WaitingToQueuedWitnessJobMover,
    witness_generator_queue_monitor::WitnessGeneratorStatsReporter,
};
use crate::l1_gas_price::{GasAdjusterSingleton, L1GasPriceProvider};
use crate::metadata_calculator::{
    MetadataCalculator, MetadataCalculatorConfig, MetadataCalculatorModeConfig,
};
use crate::state_keeper::{create_state_keeper, MempoolFetcher, MempoolGuard, MiniblockSealer};
use crate::witness_generator::{
    basic_circuits::BasicWitnessGenerator, leaf_aggregation::LeafAggregationWitnessGenerator,
    node_aggregation::NodeAggregationWitnessGenerator, scheduler::SchedulerWitnessGenerator,
};
use crate::{
    api_server::{
        contract_verification,
        execution_sandbox::{VmConcurrencyBarrier, VmConcurrencyLimiter},
        tx_sender::ApiContracts,
        web3,
    },
    data_fetchers::run_data_fetchers,
    eth_sender::EthTxAggregator,
    eth_watch::start_eth_watch,
    metrics::{InitStage, APP_METRICS},
};

/// Inserts the initial information about zkSync tokens into the database.
pub async fn genesis_init(
    postgres_config: &PostgresConfig,
    eth_sender: &ETHSenderConfig,
    network_config: &NetworkConfig,
    contracts_config: &ContractsConfig,
    eth_client_url: &str,
) -> anyhow::Result<()> {
    let db_url = postgres_config.master_url()?;
    let pool = ConnectionPool::singleton(db_url)
        .build()
        .await
        .context("failed to build connection_pool")?;
    let mut storage = pool.access_storage().await.context("access_storage()")?;
    let operator_address = PackedEthSignature::address_from_private_key(
        &eth_sender
            .sender
            .private_key()
            .context("Private key is required for genesis init")?,
    )
    .context("Failed to restore operator address from private key")?;

    // Select the first prover to be used during genesis.
    // Later we can change provers using the system upgrades, but for genesis
    // we should select one using the environment config.
    let first_l1_verifier_config =
        if matches!(contracts_config.prover_at_genesis, ProverAtGenesis::Fri) {
            let l1_verifier_config = L1VerifierConfig {
                params: VerifierParams {
                    recursion_node_level_vk_hash: contracts_config.fri_recursion_node_level_vk_hash,
                    recursion_leaf_level_vk_hash: contracts_config.fri_recursion_leaf_level_vk_hash,
                    recursion_circuits_set_vks_hash: zksync_types::H256::zero(),
                },
                recursion_scheduler_level_vk_hash: contracts_config.snark_wrapper_vk_hash,
            };

            let eth_client = QueryClient::new(eth_client_url)?;
            let vk_hash: zksync_types::H256 = eth_client
                .call_contract_function(
                    "verificationKeyHash",
                    (),
                    None,
                    Default::default(),
                    None,
                    contracts_config.verifier_addr,
                    zksync_contracts::verifier_contract(),
                )
                .await?;

            assert_eq!(
                vk_hash, l1_verifier_config.recursion_scheduler_level_vk_hash,
                "L1 verifier key does not match the one in the config"
            );

            l1_verifier_config
        } else {
            L1VerifierConfig {
                params: VerifierParams {
                    recursion_node_level_vk_hash: contracts_config.recursion_node_level_vk_hash,
                    recursion_leaf_level_vk_hash: contracts_config.recursion_leaf_level_vk_hash,
                    recursion_circuits_set_vks_hash: contracts_config
                        .recursion_circuits_set_vks_hash,
                },
                recursion_scheduler_level_vk_hash: contracts_config
                    .recursion_scheduler_level_vk_hash,
            }
        };

    genesis::ensure_genesis_state(
        &mut storage,
        network_config.zksync_network_id,
        &genesis::GenesisParams {
            // We consider the operator to be the first validator for now.
            first_validator: operator_address,
            protocol_version: ProtocolVersionId::latest(),
            base_system_contracts: BaseSystemContracts::load_from_disk(),
            system_contracts: get_system_smart_contracts(),
            first_verifier_address: contracts_config.verifier_addr,
            first_l1_verifier_config,
        },
    )
    .await?;
    Ok(())
}

pub async fn is_genesis_needed(postgres_config: &PostgresConfig) -> bool {
    let db_url = postgres_config.master_url().unwrap();
    let pool = ConnectionPool::singleton(db_url)
        .build()
        .await
        .expect("failed to build connection_pool");
    let mut storage = pool.access_storage().await.expect("access_storage()");
    storage.blocks_dal().is_genesis_needed().await.unwrap()
}

/// Sets up an interrupt handler and returns a future that resolves once an interrupt signal
/// is received.
pub fn setup_sigint_handler() -> oneshot::Receiver<()> {
    let (sigint_sender, sigint_receiver) = oneshot::channel();
    let mut sigint_sender = Some(sigint_sender);
    ctrlc::set_handler(move || {
        if let Some(sigint_sender) = sigint_sender.take() {
            sigint_sender.send(()).ok();
            // ^ The send fails if `sigint_receiver` is dropped. We're OK with this,
            // since at this point the node should be stopping anyway, or is not interested
            // in listening to interrupt signals.
        }
    })
    .expect("Error setting Ctrl+C handler");

    sigint_receiver
}

#[derive(Debug, Clone, Copy, PartialEq)]
pub enum Component {
    /// Public Web3 API running on HTTP server.
    HttpApi,
    /// Public Web3 API running on HTTP/WebSocket server and redirect eth_getLogs to another method.
    ApiTranslator,
    /// Public Web3 API (including PubSub) running on WebSocket server.
    WsApi,
    /// REST API for contract verification.
    ContractVerificationApi,
    /// Metadata calculator.
    Tree,
    // TODO(BFT-273): Remove `TreeLightweight` component as obsolete
    TreeLightweight,
    TreeBackup,
    /// Merkle tree API.
    TreeApi,
    EthWatcher,
    /// Eth tx generator.
    EthTxAggregator,
    /// Manager for eth tx.
    EthTxManager,
    /// Data fetchers: list fetcher, volume fetcher, price fetcher.
    DataFetcher,
    /// State keeper.
    StateKeeper,
    /// Produces input for basic witness generator and uploads it as bin encoded file (blob) to GCS.
    /// The blob is later used as input for Basic Witness Generators.
    BasicWitnessInputProducer,
    /// Witness Generator. The first argument is a number of jobs to process. If None, runs indefinitely.
    /// The second argument is the type of the witness-generation performed
    WitnessGenerator(Option<usize>, AggregationRound),
    /// Component for housekeeping task such as cleaning blobs from GCS, reporting metrics etc.
    Housekeeper,
    /// Component for exposing API's to prover for providing proof generation data and accepting proofs.
    ProofDataHandler,
}

#[derive(Debug)]
pub struct Components(pub Vec<Component>);

impl FromStr for Components {
    type Err = String;

    fn from_str(s: &str) -> Result<Components, String> {
        match s {
            "api" => Ok(Components(vec![
                Component::HttpApi,
                Component::WsApi,
                Component::ContractVerificationApi,
            ])),
            "http_api" => Ok(Components(vec![Component::HttpApi])),
            "http_api_translator" => Ok(Components(vec![Component::ApiTranslator])),
            "ws_api" => Ok(Components(vec![Component::WsApi])),
            "contract_verification_api" => Ok(Components(vec![Component::ContractVerificationApi])),
            "tree" | "tree_new" => Ok(Components(vec![Component::Tree])),
            "tree_lightweight" | "tree_lightweight_new" => {
                Ok(Components(vec![Component::TreeLightweight]))
            }
            "tree_backup" => Ok(Components(vec![Component::TreeBackup])),
            "tree_api" => Ok(Components(vec![Component::TreeApi])),
            "data_fetcher" => Ok(Components(vec![Component::DataFetcher])),
            "state_keeper" => Ok(Components(vec![Component::StateKeeper])),
            "housekeeper" => Ok(Components(vec![Component::Housekeeper])),
            "basic_witness_input_producer" => {
                Ok(Components(vec![Component::BasicWitnessInputProducer]))
            }
            "witness_generator" => Ok(Components(vec![
                Component::WitnessGenerator(None, AggregationRound::BasicCircuits),
                Component::WitnessGenerator(None, AggregationRound::LeafAggregation),
                Component::WitnessGenerator(None, AggregationRound::NodeAggregation),
                Component::WitnessGenerator(None, AggregationRound::Scheduler),
            ])),
            "one_shot_witness_generator" => Ok(Components(vec![
                Component::WitnessGenerator(Some(1), AggregationRound::BasicCircuits),
                Component::WitnessGenerator(Some(1), AggregationRound::LeafAggregation),
                Component::WitnessGenerator(Some(1), AggregationRound::NodeAggregation),
                Component::WitnessGenerator(Some(1), AggregationRound::Scheduler),
            ])),
            "one_shot_basic_witness_generator" => {
                Ok(Components(vec![Component::WitnessGenerator(
                    Some(1),
                    AggregationRound::BasicCircuits,
                )]))
            }
            "one_shot_leaf_witness_generator" => Ok(Components(vec![Component::WitnessGenerator(
                Some(1),
                AggregationRound::LeafAggregation,
            )])),
            "one_shot_node_witness_generator" => Ok(Components(vec![Component::WitnessGenerator(
                Some(1),
                AggregationRound::NodeAggregation,
            )])),
            "one_shot_scheduler_witness_generator" => {
                Ok(Components(vec![Component::WitnessGenerator(
                    Some(1),
                    AggregationRound::Scheduler,
                )]))
            }
            "eth" => Ok(Components(vec![
                Component::EthWatcher,
                Component::EthTxAggregator,
                Component::EthTxManager,
            ])),
            "eth_watcher" => Ok(Components(vec![Component::EthWatcher])),
            "eth_tx_aggregator" => Ok(Components(vec![Component::EthTxAggregator])),
            "eth_tx_manager" => Ok(Components(vec![Component::EthTxManager])),
            "proof_data_handler" => Ok(Components(vec![Component::ProofDataHandler])),
            other => Err(format!("{} is not a valid component name", other)),
        }
    }
}

pub async fn initialize_components(
    configs: &TempConfigStore,
    components: Vec<Component>,
    use_prometheus_push_gateway: bool,
) -> anyhow::Result<(
    Vec<JoinHandle<anyhow::Result<()>>>,
    watch::Sender<bool>,
    oneshot::Receiver<CircuitBreakerError>,
    HealthCheckHandle,
)> {
    tracing::info!("Starting the components: {components:?}");

    let db_config = configs.db_config.clone().context("db_config")?;
    let postgres_config = configs.postgres_config.clone().context("postgres_config")?;

    let statement_timeout = postgres_config.statement_timeout();
    let pool_size = postgres_config.max_connections()?;
    let connection_pool = ConnectionPool::builder(postgres_config.master_url()?, pool_size)
        .build()
        .await
        .context("failed to build connection_pool")?;
    let prover_connection_pool = ConnectionPool::builder(postgres_config.prover_url()?, pool_size)
        .build()
        .await
        .context("failed to build prover_connection_pool")?;
    let replica_connection_pool =
        ConnectionPool::builder(postgres_config.replica_url()?, pool_size)
            .set_statement_timeout(statement_timeout)
            .build()
            .await
            .context("failed to build replica_connection_pool")?;

    let mut healthchecks: Vec<Box<dyn CheckHealth>> = Vec::new();
    let contracts_config = configs
        .contracts_config
        .clone()
        .context("contracts_config")?;
    let eth_client_config = configs
        .eth_client_config
        .clone()
        .context("eth_client_config")?;
    let circuit_breaker_config = configs
        .circuit_breaker_config
        .clone()
        .context("circuit_breaker_config")?;

    let circuit_breaker_checker = CircuitBreakerChecker::new(
        circuit_breakers_for_components(&components, &postgres_config, &circuit_breaker_config)
            .await
            .context("circuit_breakers_for_components")?,
        &circuit_breaker_config,
    );
    circuit_breaker_checker.check().await.unwrap_or_else(|err| {
        panic!("Circuit breaker triggered: {}", err);
    });

    let query_client = QueryClient::new(&eth_client_config.web3_url).unwrap();
    let gas_adjuster_config = configs.gas_adjuster_config.context("gas_adjuster_config")?;
    let mut gas_adjuster =
        GasAdjusterSingleton::new(eth_client_config.web3_url.clone(), gas_adjuster_config);

    let (stop_sender, stop_receiver) = watch::channel(false);
    let (cb_sender, cb_receiver) = oneshot::channel();

    // Prometheus exporter and circuit breaker checker should run for every component configuration.
    let prom_config = configs
        .prometheus_config
        .clone()
        .context("prometheus_config")?;
    let prom_config = if use_prometheus_push_gateway {
        PrometheusExporterConfig::push(prom_config.gateway_endpoint(), prom_config.push_interval())
    } else {
        PrometheusExporterConfig::pull(prom_config.listener_port)
    };

    let (prometheus_health_check, prometheus_health_updater) =
        ReactiveHealthCheck::new("prometheus_exporter");
    healthchecks.push(Box::new(prometheus_health_check));
    let prometheus_task = prom_config.run(stop_receiver.clone());
    let prometheus_task = tokio::spawn(async move {
        prometheus_health_updater.update(HealthStatus::Ready.into());
        let res = prometheus_task.await;
        drop(prometheus_health_updater);
        res
    });

    let mut task_futures: Vec<JoinHandle<anyhow::Result<()>>> = vec![
        prometheus_task,
        tokio::spawn(circuit_breaker_checker.run(cb_sender, stop_receiver.clone())),
    ];

    if components.contains(&Component::WsApi)
        || components.contains(&Component::HttpApi)
        || components.contains(&Component::ContractVerificationApi)
        || components.contains(&Component::ApiTranslator)
    {
        let api_config = configs.api_config.clone().context("api_config")?;
        let state_keeper_config = configs
            .state_keeper_config
            .clone()
            .context("state_keeper_config")?;
        let network_config = configs.network_config.clone().context("network_config")?;
        let tx_sender_config = TxSenderConfig::new(
            &state_keeper_config,
            &api_config.web3_json_rpc,
            network_config.zksync_network_id,
        );
        let internal_api_config = InternalApiConfig::new(
            &network_config,
            &api_config.web3_json_rpc,
            &contracts_config,
        );

        // Lazily initialize storage caches only when they are needed (e.g., skip their initialization
        // if we only run the explorer APIs). This is required because the cache update task will
        // terminate immediately if storage caches are dropped, which will lead to the (unexpected)
        // program termination.
        let mut storage_caches = None;

        if components.contains(&Component::HttpApi) {
            storage_caches = Some(
                build_storage_caches(configs, &replica_connection_pool, &mut task_futures)
                    .context("build_storage_caches()")?,
            );

            let started_at = Instant::now();
            tracing::info!("Initializing HTTP API");
            let bounded_gas_adjuster = gas_adjuster
                .get_or_init_bounded()
                .await
                .context("gas_adjuster.get_or_init_bounded()")?;
            let server_handles = run_http_api(
                &postgres_config,
                &tx_sender_config,
                &state_keeper_config,
                &internal_api_config,
                &api_config,
                connection_pool.clone(),
                replica_connection_pool.clone(),
                stop_receiver.clone(),
                bounded_gas_adjuster.clone(),
                state_keeper_config.save_call_traces,
                components.contains(&Component::ApiTranslator),
                storage_caches.clone().unwrap(),
            )
            .await
            .context("run_http_api")?;

            task_futures.extend(server_handles.tasks);
            healthchecks.push(Box::new(server_handles.health_check));
            let elapsed = started_at.elapsed();
            APP_METRICS.init_latency[&InitStage::HttpApi].set(elapsed);
            tracing::info!(
                "Initialized HTTP API on {:?} in {elapsed:?}",
                server_handles.local_addr
            );
        }

        if components.contains(&Component::WsApi) {
            let storage_caches = match storage_caches {
                Some(storage_caches) => storage_caches,
                None => build_storage_caches(configs, &replica_connection_pool, &mut task_futures)
                    .context("build_storage_caches()")?,
            };

            let started_at = Instant::now();
            tracing::info!("initializing WS API");
            let bounded_gas_adjuster = gas_adjuster
                .get_or_init_bounded()
                .await
                .context("gas_adjuster.get_or_init_bounded()")?;
            let server_handles = run_ws_api(
                &postgres_config,
                &tx_sender_config,
                &state_keeper_config,
                &internal_api_config,
                &api_config,
                bounded_gas_adjuster.clone(),
                connection_pool.clone(),
                replica_connection_pool.clone(),
                stop_receiver.clone(),
                storage_caches,
                components.contains(&Component::ApiTranslator),
            )
            .await
            .context("run_ws_api")?;

            task_futures.extend(server_handles.tasks);
            healthchecks.push(Box::new(server_handles.health_check));
            let elapsed = started_at.elapsed();
            APP_METRICS.init_latency[&InitStage::WsApi].set(elapsed);
            tracing::info!(
                "initialized WS API on {:?} in {elapsed:?}",
                server_handles.local_addr
            );
        }

        if components.contains(&Component::ContractVerificationApi) {
            let started_at = Instant::now();
            tracing::info!("initializing contract verification REST API");
            task_futures.push(contract_verification::start_server_thread_detached(
                connection_pool.clone(),
                replica_connection_pool.clone(),
                api_config.contract_verification.clone(),
                stop_receiver.clone(),
            ));
            let elapsed = started_at.elapsed();
            APP_METRICS.init_latency[&InitStage::ContractVerificationApi].set(elapsed);
            tracing::info!("initialized contract verification REST API in {elapsed:?}");
        }
    }

    let object_store_config = configs
        .object_store_config
        .clone()
        .context("object_store_config")?;
    let store_factory = ObjectStoreFactory::new(object_store_config);

    if components.contains(&Component::StateKeeper) {
        let started_at = Instant::now();
        tracing::info!("initializing State Keeper");
        let bounded_gas_adjuster = gas_adjuster
            .get_or_init_bounded()
            .await
            .context("gas_adjuster.get_or_init_bounded()")?;
        add_state_keeper_to_task_futures(
            &mut task_futures,
            &postgres_config,
            &contracts_config,
            configs
                .state_keeper_config
                .clone()
                .context("state_keeper_config")?,
            &configs.network_config.clone().context("network_config")?,
            &db_config,
            &configs.mempool_config.clone().context("mempool_config")?,
            bounded_gas_adjuster,
            store_factory.create_store().await,
            stop_receiver.clone(),
        )
        .await
        .context("add_state_keeper_to_task_futures()")?;

        let elapsed = started_at.elapsed();
        APP_METRICS.init_latency[&InitStage::StateKeeper].set(elapsed);
        tracing::info!("initialized State Keeper in {elapsed:?}");
    }

    let state_transition_chain_contract = contracts_config.diamond_proxy_addr;
    if components.contains(&Component::EthWatcher) {
        let started_at = Instant::now();
        tracing::info!("initializing ETH-Watcher");
        let eth_watch_pool = ConnectionPool::singleton(postgres_config.master_url()?)
            .build()
            .await
            .context("failed to build eth_watch_pool")?;
        let governance = (governance_contract(), contracts_config.governance_addr);
<<<<<<< HEAD
=======
        let eth_watch_config = configs
            .eth_watch_config
            .clone()
            .context("eth_watch_config")?;
>>>>>>> 7c137b72
        task_futures.push(
            start_eth_watch(
                eth_watch_config,
                eth_watch_pool,
                query_client.clone(),
                state_transition_chain_contract,
                governance,
                stop_receiver.clone(),
            )
            .await
            .context("start_eth_watch()")?,
        );
        let elapsed = started_at.elapsed();
        APP_METRICS.init_latency[&InitStage::EthWatcher].set(elapsed);
        tracing::info!("initialized ETH-Watcher in {elapsed:?}");
    }

    if components.contains(&Component::EthTxAggregator) {
        let started_at = Instant::now();
        tracing::info!("initializing ETH-TxAggregator");
        let eth_sender_pool = ConnectionPool::singleton(postgres_config.master_url()?)
            .build()
            .await
            .context("failed to build eth_sender_pool")?;
        let eth_sender_prover_pool = ConnectionPool::singleton(postgres_config.prover_url()?)
            .build()
            .await
            .context("failed to build eth_sender_prover_pool")?;

        let eth_sender = configs
            .eth_sender_config
            .clone()
            .context("eth_sender_config")?;
        let eth_client =
            PKSigningClient::from_config(&eth_sender, &contracts_config, &eth_client_config);
        let nonce = eth_client.pending_nonce("eth_sender").await.unwrap();
        let eth_tx_aggregator_actor = EthTxAggregator::new(
            eth_sender.sender.clone(),
            Aggregator::new(
                eth_sender.sender.clone(),
                store_factory.create_store().await,
            ),
            contracts_config.validator_timelock_addr,
            contracts_config.l1_multicall3_addr,
            state_transition_chain_contract,
            nonce.as_u64(),
        );
        task_futures.push(tokio::spawn(eth_tx_aggregator_actor.run(
            eth_sender_pool,
            eth_sender_prover_pool,
            eth_client,
            stop_receiver.clone(),
        )));
        let elapsed = started_at.elapsed();
        APP_METRICS.init_latency[&InitStage::EthTxAggregator].set(elapsed);
        tracing::info!("initialized ETH-TxAggregator in {elapsed:?}");
    }

    if components.contains(&Component::EthTxManager) {
        let started_at = Instant::now();
        tracing::info!("initializing ETH-TxManager");
        let eth_manager_pool = ConnectionPool::singleton(postgres_config.master_url()?)
            .build()
            .await
            .context("failed to build eth_manager_pool")?;
        let eth_sender = configs
            .eth_sender_config
            .clone()
            .context("eth_sender_config")?;
        let eth_client =
            PKSigningClient::from_config(&eth_sender, &contracts_config, &eth_client_config);
        let eth_tx_manager_actor = EthTxManager::new(
            eth_sender.sender,
            gas_adjuster
                .get_or_init()
                .await
                .context("gas_adjuster.get_or_init()")?,
            eth_client,
        );
        task_futures.extend([tokio::spawn(
            eth_tx_manager_actor.run(eth_manager_pool, stop_receiver.clone()),
        )]);
        let elapsed = started_at.elapsed();
        APP_METRICS.init_latency[&InitStage::EthTxManager].set(elapsed);
        tracing::info!("initialized ETH-TxManager in {elapsed:?}");
    }

    if components.contains(&Component::DataFetcher) {
        let started_at = Instant::now();
        let fetcher_config = configs.fetcher_config.clone().context("fetcher_config")?;
        let eth_network = configs.network_config.clone().context("network_config")?;
        tracing::info!("initializing data fetchers");
        task_futures.extend(run_data_fetchers(
            &fetcher_config,
            eth_network.network,
            connection_pool.clone(),
            stop_receiver.clone(),
        ));
        let elapsed = started_at.elapsed();
        APP_METRICS.init_latency[&InitStage::DataFetcher].set(elapsed);
        tracing::info!("initialized data fetchers in {elapsed:?}");
    }

    add_trees_to_task_futures(
        configs,
        &mut task_futures,
        &mut healthchecks,
        &components,
        &store_factory,
        stop_receiver.clone(),
    )
    .await
    .context("add_trees_to_task_futures()")?;
    add_witness_generator_to_task_futures(
        configs,
        &mut task_futures,
        &components,
        &connection_pool,
        &prover_connection_pool,
        &store_factory,
        &stop_receiver,
    )
    .await
    .context("add_witness_generator_to_task_futures()")?;

    if components.contains(&Component::BasicWitnessInputProducer) {
        let singleton_connection_pool = ConnectionPool::singleton(postgres_config.master_url()?)
            .build()
            .await
            .context("failed to build singleton connection_pool")?;
        let network_config = configs.network_config.clone().context("network_config")?;
        add_basic_witness_input_producer_to_task_futures(
            &mut task_futures,
            &singleton_connection_pool,
            &store_factory,
            network_config.zksync_network_id,
            stop_receiver.clone(),
        )
        .await
        .context("add_basic_witness_input_producer_to_task_futures()")?;
    }

    if components.contains(&Component::Housekeeper) {
        add_house_keeper_to_task_futures(configs, &mut task_futures)
            .await
            .context("add_house_keeper_to_task_futures()")?;
    }

    if components.contains(&Component::ProofDataHandler) {
        task_futures.push(tokio::spawn(proof_data_handler::run_server(
            configs
                .proof_data_handler_config
                .clone()
                .context("proof_data_handler_config")?,
            configs
                .contracts_config
                .clone()
                .context("contracts_config")?,
            store_factory.create_store().await,
            connection_pool.clone(),
            stop_receiver.clone(),
        )));
    }

    // Run healthcheck server for all components.
    healthchecks.push(Box::new(ConnectionPoolHealthCheck::new(
        replica_connection_pool,
    )));

    let healtcheck_api_config = configs
        .health_check_config
        .clone()
        .context("health_check_config")?;
    let health_check_handle =
        HealthCheckHandle::spawn_server(healtcheck_api_config.bind_addr(), healthchecks);

    if let Some(task) = gas_adjuster.run_if_initialized(stop_receiver.clone()) {
        task_futures.push(task);
    }
    Ok((task_futures, stop_sender, cb_receiver, health_check_handle))
}

#[allow(clippy::too_many_arguments)]
async fn add_state_keeper_to_task_futures<E: L1GasPriceProvider + Send + Sync + 'static>(
    task_futures: &mut Vec<JoinHandle<anyhow::Result<()>>>,
    postgres_config: &PostgresConfig,
    contracts_config: &ContractsConfig,
    state_keeper_config: StateKeeperConfig,
    network_config: &NetworkConfig,
    db_config: &DBConfig,
    mempool_config: &MempoolConfig,
    gas_adjuster: Arc<E>,
    object_store: Box<dyn ObjectStore>,
    stop_receiver: watch::Receiver<bool>,
) -> anyhow::Result<()> {
    let fair_l2_gas_price = state_keeper_config.fair_l2_gas_price;
    let pool_builder = ConnectionPool::singleton(postgres_config.master_url()?);
    let state_keeper_pool = pool_builder
        .build()
        .await
        .context("failed to build state_keeper_pool")?;
    let next_priority_id = state_keeper_pool
        .access_storage()
        .await
        .unwrap()
        .transactions_dal()
        .next_priority_id()
        .await;
    let mempool = MempoolGuard::new(next_priority_id, mempool_config.capacity);
    mempool.register_metrics();

    let miniblock_sealer_pool = pool_builder
        .build()
        .await
        .context("failed to build miniblock_sealer_pool")?;
    let (miniblock_sealer, miniblock_sealer_handle) = MiniblockSealer::new(
        miniblock_sealer_pool,
        state_keeper_config.miniblock_seal_queue_capacity,
    );
    task_futures.push(tokio::spawn(miniblock_sealer.run()));

    let state_keeper = create_state_keeper(
        contracts_config,
        state_keeper_config,
        db_config,
        network_config,
        mempool_config,
        state_keeper_pool,
        mempool.clone(),
        gas_adjuster.clone(),
        miniblock_sealer_handle,
        object_store,
        stop_receiver.clone(),
    )
    .await;
    task_futures.push(tokio::spawn(state_keeper.run()));

    let mempool_fetcher_pool = pool_builder
        .build()
        .await
        .context("failed to build mempool_fetcher_pool")?;
    let mempool_fetcher = MempoolFetcher::new(mempool, gas_adjuster, mempool_config);
    let mempool_fetcher_handle = tokio::spawn(mempool_fetcher.run(
        mempool_fetcher_pool,
        mempool_config.remove_stuck_txs,
        mempool_config.stuck_tx_timeout(),
        fair_l2_gas_price,
        stop_receiver,
    ));
    task_futures.push(mempool_fetcher_handle);
    Ok(())
}

async fn add_trees_to_task_futures(
    configs: &TempConfigStore,
    task_futures: &mut Vec<JoinHandle<anyhow::Result<()>>>,
    healthchecks: &mut Vec<Box<dyn CheckHealth>>,
    components: &[Component],
    store_factory: &ObjectStoreFactory,
    stop_receiver: watch::Receiver<bool>,
) -> anyhow::Result<()> {
    if components.contains(&Component::TreeBackup) {
        anyhow::bail!("Tree backup mode is disabled");
    }

    let db_config = configs.db_config.clone().context("db_config")?;
    let operation_config = configs
        .operations_manager_config
        .clone()
        .context("operations_manager_config")?;
    let api_config = configs
        .api_config
        .clone()
        .context("api_config")?
        .merkle_tree;
    let postgres_config = configs.postgres_config.clone().context("postgres_config")?;
    let api_config = components
        .contains(&Component::TreeApi)
        .then_some(&api_config);

    let has_tree_component = components.contains(&Component::Tree);
    let has_lightweight_component = components.contains(&Component::TreeLightweight);
    let mode = match (has_tree_component, has_lightweight_component) {
        (true, true) => anyhow::bail!(
            "Cannot start a node with a Merkle tree in both full and lightweight modes. \
             Since the storage layout is mode-independent, choose either of modes and run \
             the node with it."
        ),
        (false, true) => MetadataCalculatorModeConfig::Lightweight,
        (true, false) => match db_config.merkle_tree.mode {
            MerkleTreeMode::Lightweight => MetadataCalculatorModeConfig::Lightweight,
            MerkleTreeMode::Full => MetadataCalculatorModeConfig::Full {
                store_factory: Some(store_factory),
            },
        },
        (false, false) => {
            anyhow::ensure!(
                !components.contains(&Component::TreeApi),
                "Merkle tree API cannot be started without a tree component"
            );
            return Ok(());
        }
    };

    run_tree(
        task_futures,
        healthchecks,
        &postgres_config,
        &db_config,
        api_config,
        &operation_config,
        mode,
        stop_receiver,
    )
    .await
    .context("run_tree()")
}

#[allow(clippy::too_many_arguments)]
async fn run_tree(
    task_futures: &mut Vec<JoinHandle<anyhow::Result<()>>>,
    healthchecks: &mut Vec<Box<dyn CheckHealth>>,
    postgres_config: &PostgresConfig,
    db_config: &DBConfig,
    api_config: Option<&MerkleTreeApiConfig>,
    operation_manager: &OperationsManagerConfig,
    mode: MetadataCalculatorModeConfig<'_>,
    stop_receiver: watch::Receiver<bool>,
) -> anyhow::Result<()> {
    let started_at = Instant::now();
    let mode_str = if matches!(mode, MetadataCalculatorModeConfig::Full { .. }) {
        "full"
    } else {
        "lightweight"
    };
    tracing::info!("Initializing Merkle tree in {mode_str} mode");

    let config =
        MetadataCalculatorConfig::for_main_node(&db_config.merkle_tree, operation_manager, mode);
    let metadata_calculator = MetadataCalculator::new(&config).await;
    if let Some(api_config) = api_config {
        let address = (Ipv4Addr::UNSPECIFIED, api_config.port).into();
        let server_task = metadata_calculator
            .tree_reader()
            .run_api_server(address, stop_receiver.clone());
        task_futures.push(tokio::spawn(server_task));
    }

    let tree_health_check = metadata_calculator.tree_health_check();
    healthchecks.push(Box::new(tree_health_check));
    let pool = ConnectionPool::singleton(postgres_config.master_url()?)
        .build()
        .await
        .context("failed to build connection pool")?;
    let prover_pool = ConnectionPool::singleton(postgres_config.prover_url()?)
        .build()
        .await
        .context("failed to build prover_pool")?;
    let tree_task = tokio::spawn(metadata_calculator.run(pool, prover_pool, stop_receiver));
    task_futures.push(tree_task);

    let elapsed = started_at.elapsed();
    APP_METRICS.init_latency[&InitStage::Tree].set(elapsed);
    tracing::info!("Initialized {mode_str} tree in {elapsed:?}");
    Ok(())
}

async fn add_basic_witness_input_producer_to_task_futures(
    task_futures: &mut Vec<JoinHandle<anyhow::Result<()>>>,
    connection_pool: &ConnectionPool,
    store_factory: &ObjectStoreFactory,
    l2_chain_id: L2ChainId,
    stop_receiver: watch::Receiver<bool>,
) -> anyhow::Result<()> {
    // Witness Generator won't be spawned with `ZKSYNC_LOCAL_SETUP` running.
    // BasicWitnessInputProducer shouldn't be producing input for it locally either.
    if std::env::var("ZKSYNC_LOCAL_SETUP") == Ok("true".to_owned()) {
        return Ok(());
    }
    let started_at = Instant::now();
    tracing::info!("initializing BasicWitnessInputProducer");
    let producer =
        BasicWitnessInputProducer::new(connection_pool.clone(), store_factory, l2_chain_id).await?;
    task_futures.push(tokio::spawn(producer.run(stop_receiver, None)));
    tracing::info!(
        "Initialized BasicWitnessInputProducer in {:?}",
        started_at.elapsed()
    );
    let elapsed = started_at.elapsed();
    APP_METRICS.init_latency[&InitStage::BasicWitnessInputProducer].set(elapsed);
    Ok(())
}

async fn add_witness_generator_to_task_futures(
    configs: &TempConfigStore,
    task_futures: &mut Vec<JoinHandle<anyhow::Result<()>>>,
    components: &[Component],
    connection_pool: &ConnectionPool,
    prover_connection_pool: &ConnectionPool,
    store_factory: &ObjectStoreFactory,
    stop_receiver: &watch::Receiver<bool>,
) -> anyhow::Result<()> {
    // We don't want witness generator to run on local nodes, as it's CPU heavy.
    if std::env::var("ZKSYNC_LOCAL_SETUP") == Ok("true".to_owned()) {
        return Ok(());
    }

    let generator_params = components.iter().filter_map(|component| {
        if let Component::WitnessGenerator(batch_size, component_type) = component {
            Some((*batch_size, *component_type))
        } else {
            None
        }
    });

    for (batch_size, component_type) in generator_params {
        let started_at = Instant::now();
        tracing::info!(
            "initializing the {component_type:?} witness generator, batch size: {batch_size:?}"
        );

        let vk_commitments = get_cached_commitments();
        let protocol_versions = prover_connection_pool
            .access_storage()
            .await
            .unwrap()
            .protocol_versions_dal()
            .protocol_version_for(&vk_commitments)
            .await;
        let config = configs
            .witness_generator_config
            .clone()
            .context("witness_generator_config")?;
        let task = match component_type {
            AggregationRound::BasicCircuits => {
                let witness_generator = BasicWitnessGenerator::new(
                    config,
                    store_factory,
                    protocol_versions.clone(),
                    connection_pool.clone(),
                    prover_connection_pool.clone(),
                )
                .await;
                tokio::spawn(witness_generator.run(stop_receiver.clone(), batch_size))
            }
            AggregationRound::LeafAggregation => {
                let witness_generator = LeafAggregationWitnessGenerator::new(
                    config,
                    store_factory,
                    protocol_versions.clone(),
                    connection_pool.clone(),
                    prover_connection_pool.clone(),
                )
                .await;
                tokio::spawn(witness_generator.run(stop_receiver.clone(), batch_size))
            }
            AggregationRound::NodeAggregation => {
                let witness_generator = NodeAggregationWitnessGenerator::new(
                    config,
                    store_factory,
                    protocol_versions.clone(),
                    connection_pool.clone(),
                    prover_connection_pool.clone(),
                )
                .await;
                tokio::spawn(witness_generator.run(stop_receiver.clone(), batch_size))
            }
            AggregationRound::Scheduler => {
                let witness_generator = SchedulerWitnessGenerator::new(
                    config,
                    store_factory,
                    protocol_versions.clone(),
                    connection_pool.clone(),
                    prover_connection_pool.clone(),
                )
                .await;
                tokio::spawn(witness_generator.run(stop_receiver.clone(), batch_size))
            }
        };
        task_futures.push(task);

        let elapsed = started_at.elapsed();
        APP_METRICS.init_latency[&InitStage::WitnessGenerator(component_type)].set(elapsed);
        tracing::info!("initialized {component_type:?} witness generator in {elapsed:?}");
    }
    Ok(())
}

async fn add_house_keeper_to_task_futures(
    configs: &TempConfigStore,
    task_futures: &mut Vec<JoinHandle<anyhow::Result<()>>>,
) -> anyhow::Result<()> {
    let house_keeper_config = configs
        .house_keeper_config
        .clone()
        .context("house_keeper_config")?;
    let postgres_config = configs.postgres_config.clone().context("postgres_config")?;
    let connection_pool = ConnectionPool::singleton(postgres_config.replica_url()?)
        .build()
        .await
        .context("failed to build a connection pool")?;
    let l1_batch_metrics_reporter = L1BatchMetricsReporter::new(
        house_keeper_config.l1_batch_metrics_reporting_interval_ms,
        connection_pool,
    );

    let prover_connection_pool = ConnectionPool::builder(
        postgres_config.prover_url()?,
        postgres_config.max_connections()?,
    )
    .build()
    .await
    .context("failed to build a prover_connection_pool")?;
    let prover_group_config = configs
        .prover_group_config
        .clone()
        .context("prover_group_config")?;
    let prover_configs = configs.prover_configs.clone().context("prover_configs")?;
    let gpu_prover_queue = GpuProverQueueMonitor::new(
        prover_group_config.synthesizer_per_gpu,
        house_keeper_config.gpu_prover_queue_reporting_interval_ms,
        prover_connection_pool.clone(),
    );
    let config = prover_configs.non_gpu.clone();
    let prover_job_retry_manager = ProverJobRetryManager::new(
        config.max_attempts,
        config.proof_generation_timeout(),
        house_keeper_config.prover_job_retrying_interval_ms,
        prover_connection_pool.clone(),
    );
    let prover_stats_reporter = ProverStatsReporter::new(
        house_keeper_config.prover_stats_reporting_interval_ms,
        prover_connection_pool.clone(),
        prover_group_config.clone(),
    );
    let waiting_to_queued_witness_job_mover = WaitingToQueuedWitnessJobMover::new(
        house_keeper_config.witness_job_moving_interval_ms,
        prover_connection_pool.clone(),
    );
    let witness_generator_stats_reporter = WitnessGeneratorStatsReporter::new(
        house_keeper_config.witness_generator_stats_reporting_interval_ms,
        prover_connection_pool.clone(),
    );

    task_futures.push(tokio::spawn(witness_generator_stats_reporter.run()));
    task_futures.push(tokio::spawn(gpu_prover_queue.run()));
    task_futures.push(tokio::spawn(l1_batch_metrics_reporter.run()));
    task_futures.push(tokio::spawn(prover_stats_reporter.run()));
    task_futures.push(tokio::spawn(waiting_to_queued_witness_job_mover.run()));
    task_futures.push(tokio::spawn(prover_job_retry_manager.run()));

    // All FRI Prover related components are configured below.
    let fri_prover_config = configs
        .fri_prover_config
        .clone()
        .context("fri_prover_config")?;
    let fri_prover_job_retry_manager = FriProverJobRetryManager::new(
        fri_prover_config.max_attempts,
        fri_prover_config.proof_generation_timeout(),
        house_keeper_config.fri_prover_job_retrying_interval_ms,
        prover_connection_pool.clone(),
    );
    task_futures.push(tokio::spawn(fri_prover_job_retry_manager.run()));

    let fri_witness_gen_config = configs
        .fri_witness_generator_config
        .clone()
        .context("fri_witness_generator_config")?;
    let fri_witness_gen_job_retry_manager = FriWitnessGeneratorJobRetryManager::new(
        fri_witness_gen_config.max_attempts,
        fri_witness_gen_config.witness_generation_timeout(),
        house_keeper_config.fri_witness_generator_job_retrying_interval_ms,
        prover_connection_pool.clone(),
    );
    task_futures.push(tokio::spawn(fri_witness_gen_job_retry_manager.run()));

    let waiting_to_queued_fri_witness_job_mover = WaitingToQueuedFriWitnessJobMover::new(
        house_keeper_config.fri_witness_job_moving_interval_ms,
        prover_connection_pool.clone(),
    );
    task_futures.push(tokio::spawn(waiting_to_queued_fri_witness_job_mover.run()));

    let scheduler_circuit_queuer = SchedulerCircuitQueuer::new(
        house_keeper_config.fri_witness_job_moving_interval_ms,
        prover_connection_pool.clone(),
    );
    task_futures.push(tokio::spawn(scheduler_circuit_queuer.run()));

    let fri_witness_generator_stats_reporter = FriWitnessGeneratorStatsReporter::new(
        prover_connection_pool.clone(),
        house_keeper_config.witness_generator_stats_reporting_interval_ms,
    );
    task_futures.push(tokio::spawn(fri_witness_generator_stats_reporter.run()));

    let fri_prover_group_config = configs
        .fri_prover_group_config
        .clone()
        .context("fri_prover_group_config")?;
    let fri_prover_stats_reporter = FriProverStatsReporter::new(
        house_keeper_config.fri_prover_stats_reporting_interval_ms,
        prover_connection_pool.clone(),
        fri_prover_group_config,
    );
    task_futures.push(tokio::spawn(fri_prover_stats_reporter.run()));

    let proof_compressor_config = configs
        .fri_proof_compressor_config
        .clone()
        .context("fri_proof_compressor_config")?;
    let fri_proof_compressor_stats_reporter = FriProofCompressorStatsReporter::new(
        house_keeper_config.fri_proof_compressor_stats_reporting_interval_ms,
        prover_connection_pool.clone(),
    );
    task_futures.push(tokio::spawn(fri_proof_compressor_stats_reporter.run()));

    let fri_proof_compressor_retry_manager = FriProofCompressorJobRetryManager::new(
        proof_compressor_config.max_attempts,
        proof_compressor_config.generation_timeout(),
        house_keeper_config.fri_proof_compressor_job_retrying_interval_ms,
        prover_connection_pool.clone(),
    );
    task_futures.push(tokio::spawn(fri_proof_compressor_retry_manager.run()));
    Ok(())
}

fn build_storage_caches(
    configs: &TempConfigStore,
    replica_connection_pool: &ConnectionPool,
    task_futures: &mut Vec<JoinHandle<anyhow::Result<()>>>,
) -> anyhow::Result<PostgresStorageCaches> {
    let rpc_config = configs
        .web3_json_rpc_config
        .clone()
        .context("web3_json_rpc_config")?;
    let factory_deps_capacity = rpc_config.factory_deps_cache_size() as u64;
    let initial_writes_capacity = rpc_config.initial_writes_cache_size() as u64;
    let values_capacity = rpc_config.latest_values_cache_size() as u64;
    let mut storage_caches =
        PostgresStorageCaches::new(factory_deps_capacity, initial_writes_capacity);

    if values_capacity > 0 {
        let values_cache_task = storage_caches.configure_storage_values_cache(
            values_capacity,
            replica_connection_pool.clone(),
            tokio::runtime::Handle::current(),
        );
        task_futures.push(tokio::task::spawn_blocking(values_cache_task));
    }
    Ok(storage_caches)
}

async fn build_tx_sender<G: L1GasPriceProvider>(
    tx_sender_config: &TxSenderConfig,
    web3_json_config: &Web3JsonRpcConfig,
    state_keeper_config: &StateKeeperConfig,
    replica_pool: ConnectionPool,
    master_pool: ConnectionPool,
    l1_gas_price_provider: Arc<G>,
    storage_caches: PostgresStorageCaches,
) -> (TxSender<G>, VmConcurrencyBarrier) {
    let mut tx_sender_builder = TxSenderBuilder::new(tx_sender_config.clone(), replica_pool)
        .with_main_connection_pool(master_pool)
        .with_state_keeper_config(state_keeper_config.clone());

    // Add rate limiter if enabled.
    if let Some(transactions_per_sec_limit) = web3_json_config.transactions_per_sec_limit {
        tx_sender_builder = tx_sender_builder.with_rate_limiter(transactions_per_sec_limit);
    };

    let max_concurrency = web3_json_config.vm_concurrency_limit();
    let (vm_concurrency_limiter, vm_barrier) = VmConcurrencyLimiter::new(max_concurrency);

    let tx_sender = tx_sender_builder
        .build(
            l1_gas_price_provider,
            Arc::new(vm_concurrency_limiter),
            ApiContracts::load_from_disk(),
            storage_caches,
        )
        .await;
    (tx_sender, vm_barrier)
}

#[allow(clippy::too_many_arguments)]
async fn run_http_api<G: L1GasPriceProvider + Send + Sync + 'static>(
    postgres_config: &PostgresConfig,
    tx_sender_config: &TxSenderConfig,
    state_keeper_config: &StateKeeperConfig,
    internal_api: &InternalApiConfig,
    api_config: &ApiConfig,
    master_connection_pool: ConnectionPool,
    replica_connection_pool: ConnectionPool,
    stop_receiver: watch::Receiver<bool>,
    gas_adjuster: Arc<G>,
    with_debug_namespace: bool,
    with_logs_request_translator_enabled: bool,
    storage_caches: PostgresStorageCaches,
) -> anyhow::Result<ApiServerHandles> {
    let (tx_sender, vm_barrier) = build_tx_sender(
        tx_sender_config,
        &api_config.web3_json_rpc,
        state_keeper_config,
        replica_connection_pool.clone(),
        master_connection_pool,
        gas_adjuster,
        storage_caches,
    )
    .await;

    let namespaces = if with_debug_namespace {
        Namespace::ALL.to_vec()
    } else {
        Namespace::NON_DEBUG.to_vec()
    };
    let last_miniblock_pool = ConnectionPool::singleton(postgres_config.replica_url()?)
        .build()
        .await
        .context("failed to build last_miniblock_pool")?;

    let mut api_builder =
        web3::ApiBuilder::jsonrpsee_backend(internal_api.clone(), replica_connection_pool)
            .http(api_config.web3_json_rpc.http_port)
            .with_last_miniblock_pool(last_miniblock_pool)
            .with_filter_limit(api_config.web3_json_rpc.filters_limit())
            .with_threads(api_config.web3_json_rpc.http_server_threads())
            .with_tree_api(api_config.web3_json_rpc.tree_api_url())
            .with_batch_request_size_limit(api_config.web3_json_rpc.max_batch_request_size())
            .with_response_body_size_limit(api_config.web3_json_rpc.max_response_body_size())
            .with_tx_sender(tx_sender, vm_barrier)
            .enable_api_namespaces(namespaces);
    if with_logs_request_translator_enabled {
        api_builder = api_builder.enable_request_translator();
    }
    api_builder.build(stop_receiver).await
}

#[allow(clippy::too_many_arguments)]
async fn run_ws_api<G: L1GasPriceProvider + Send + Sync + 'static>(
    postgres_config: &PostgresConfig,
    tx_sender_config: &TxSenderConfig,
    state_keeper_config: &StateKeeperConfig,
    internal_api: &InternalApiConfig,
    api_config: &ApiConfig,
    gas_adjuster: Arc<G>,
    master_connection_pool: ConnectionPool,
    replica_connection_pool: ConnectionPool,
    stop_receiver: watch::Receiver<bool>,
    storage_caches: PostgresStorageCaches,
    with_logs_request_translator_enabled: bool,
) -> anyhow::Result<ApiServerHandles> {
    let (tx_sender, vm_barrier) = build_tx_sender(
        tx_sender_config,
        &api_config.web3_json_rpc,
        state_keeper_config,
        replica_connection_pool.clone(),
        master_connection_pool,
        gas_adjuster,
        storage_caches,
    )
    .await;
    let last_miniblock_pool = ConnectionPool::singleton(postgres_config.replica_url()?)
        .build()
        .await
        .context("failed to build last_miniblock_pool")?;

    let mut api_builder =
        web3::ApiBuilder::jsonrpc_backend(internal_api.clone(), replica_connection_pool)
            .ws(api_config.web3_json_rpc.ws_port)
            .with_last_miniblock_pool(last_miniblock_pool)
            .with_filter_limit(api_config.web3_json_rpc.filters_limit())
            .with_subscriptions_limit(api_config.web3_json_rpc.subscriptions_limit())
            .with_batch_request_size_limit(api_config.web3_json_rpc.max_batch_request_size())
            .with_response_body_size_limit(api_config.web3_json_rpc.max_response_body_size())
            .with_websocket_requests_per_minute_limit(
                api_config
                    .web3_json_rpc
                    .websocket_requests_per_minute_limit(),
            )
            .with_polling_interval(api_config.web3_json_rpc.pubsub_interval())
            .with_threads(api_config.web3_json_rpc.ws_server_threads())
            .with_tree_api(api_config.web3_json_rpc.tree_api_url())
            .with_tx_sender(tx_sender, vm_barrier)
            .enable_api_namespaces(Namespace::NON_DEBUG.to_vec());

    if with_logs_request_translator_enabled {
        api_builder = api_builder.enable_request_translator();
    }
    api_builder.build(stop_receiver.clone()).await
}

async fn circuit_breakers_for_components(
    components: &[Component],
    postgres_config: &PostgresConfig,
    circuit_breaker_config: &CircuitBreakerConfig,
) -> anyhow::Result<Vec<Box<dyn CircuitBreaker>>> {
    let mut circuit_breakers: Vec<Box<dyn CircuitBreaker>> = Vec::new();

    if components.iter().any(|c| {
        matches!(
            c,
            Component::EthTxAggregator | Component::EthTxManager | Component::StateKeeper
        )
    }) {
        let pool = ConnectionPool::singleton(postgres_config.replica_url()?)
            .build()
            .await
            .context("failed to build a connection pool")?;
        circuit_breakers.push(Box::new(FailedL1TransactionChecker { pool }));
    }

    if components.iter().any(|c| {
        matches!(
            c,
            Component::HttpApi
                | Component::WsApi
                | Component::ApiTranslator
                | Component::ContractVerificationApi
        )
    }) {
        let pool = ConnectionPool::singleton(postgres_config.replica_url()?)
            .build()
            .await?;
        circuit_breakers.push(Box::new(ReplicationLagChecker {
            pool,
            replication_lag_limit_sec: circuit_breaker_config.replication_lag_limit_sec,
        }));
    }
    Ok(circuit_breakers)
}<|MERGE_RESOLUTION|>--- conflicted
+++ resolved
@@ -12,22 +12,6 @@
     l1_txs::FailedL1TransactionChecker, replication_lag::ReplicationLagChecker, CircuitBreaker,
     CircuitBreakerChecker, CircuitBreakerError,
 };
-<<<<<<< HEAD
-use zksync_config::configs::api::MerkleTreeApiConfig;
-use zksync_config::configs::contracts::ProverAtGenesis;
-use zksync_config::configs::{
-    api::{HealthCheckConfig, Web3JsonRpcConfig},
-    chain::{
-        self, CircuitBreakerConfig, MempoolConfig, NetworkConfig, OperationsManagerConfig,
-        StateKeeperConfig,
-    },
-    database::MerkleTreeMode,
-    house_keeper::HouseKeeperConfig,
-    FriProofCompressorConfig, FriProverConfig, FriWitnessGeneratorConfig, PrometheusConfig,
-    ProofDataHandlerConfig, ProverGroupConfig, WitnessGeneratorConfig,
-};
-=======
->>>>>>> 7c137b72
 use zksync_config::{
     configs::{
         api::{MerkleTreeApiConfig, Web3JsonRpcConfig},
@@ -602,13 +586,10 @@
             .await
             .context("failed to build eth_watch_pool")?;
         let governance = (governance_contract(), contracts_config.governance_addr);
-<<<<<<< HEAD
-=======
         let eth_watch_config = configs
             .eth_watch_config
             .clone()
             .context("eth_watch_config")?;
->>>>>>> 7c137b72
         task_futures.push(
             start_eth_watch(
                 eth_watch_config,
