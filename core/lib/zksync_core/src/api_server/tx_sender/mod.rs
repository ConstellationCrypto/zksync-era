//! Helper module to submit transactions into the zkSync Network.

use std::{cmp, sync::Arc, time::Instant};

use anyhow::Context as _;
use multivm::{
    interface::VmExecutionResultAndLogs,
    utils::{
        adjust_pubdata_price_for_tx, derive_base_fee_and_gas_per_pubdata, derive_overhead,
        get_max_batch_gas_limit,
    },
    vm_latest::constants::BATCH_COMPUTATIONAL_GAS_LIMIT,
};
use zksync_config::configs::{api::Web3JsonRpcConfig, chain::StateKeeperConfig};
use zksync_contracts::BaseSystemContracts;
use zksync_dal::{
    transactions_dal::L2TxSubmissionResult, Connection, ConnectionPool, Core, CoreDal,
};
use zksync_state::PostgresStorageCaches;
use zksync_types::{
    fee::{Fee, TransactionExecutionMetrics},
    fee_model::BatchFeeInput,
    get_code_key, get_intrinsic_constants,
    l1::is_l1_tx_type,
    l2::{error::TxCheckError::TxDuplication, L2Tx},
    utils::storage_key_for_eth_balance,
    AccountTreeId, Address, ExecuteTransactionCommon, L2ChainId, MiniblockNumber, Nonce,
    PackedEthSignature, ProtocolVersionId, Transaction, VmVersion, H160, H256, MAX_L2_TX_GAS_LIMIT,
    MAX_NEW_FACTORY_DEPS, U256,
};
use zksync_utils::h256_to_u256;

pub(super) use self::result::SubmitTxError;
use self::tx_sink::TxSink;
use crate::{
    api_server::{
        execution_sandbox::{
            get_pubdata_for_factory_deps, BlockArgs, BlockStartInfo, SubmitTxStage,
            TransactionExecutor, TxExecutionArgs, TxSharedArgs, VmConcurrencyLimiter, VmPermit,
            SANDBOX_METRICS,
        },
        tx_sender::result::ApiCallResult,
    },
    fee_model::BatchFeeModelInputProvider,
    state_keeper::seal_criteria::{ConditionalSealer, NoopSealer, SealData},
    utils::pending_protocol_version,
};

pub mod master_pool_sink;
pub mod proxy;
mod result;
#[cfg(test)]
pub(crate) mod tests;
pub mod tx_sink;

#[derive(Debug, Clone)]
pub struct MultiVMBaseSystemContracts {
    /// Contracts to be used for pre-virtual-blocks protocol versions.
    pub(crate) pre_virtual_blocks: BaseSystemContracts,
    /// Contracts to be used for post-virtual-blocks protocol versions.
    pub(crate) post_virtual_blocks: BaseSystemContracts,
    /// Contracts to be used for protocol versions after virtual block upgrade fix.
    pub(crate) post_virtual_blocks_finish_upgrade_fix: BaseSystemContracts,
    /// Contracts to be used for post-boojum protocol versions.
    pub(crate) post_boojum: BaseSystemContracts,
    /// Contracts to be used after the allow-list removal upgrade
    pub(crate) post_allowlist_removal: BaseSystemContracts,
    /// Contracts to be used after the 1.4.1 upgrade
    pub(crate) post_1_4_1: BaseSystemContracts,
    /// Contracts to be used after the 1.4.2 upgrade
    pub(crate) post_1_4_2: BaseSystemContracts,
    // kl todo delete local vm verion
    /// Contracts to be used for local requests.
    pub(crate) local: BaseSystemContracts,
}

impl MultiVMBaseSystemContracts {
    pub fn get_by_protocol_version(self, version: ProtocolVersionId) -> BaseSystemContracts {
        match version {
            ProtocolVersionId::Version0
            | ProtocolVersionId::Version1
            | ProtocolVersionId::Version2
            | ProtocolVersionId::Version3
            | ProtocolVersionId::Version4
            | ProtocolVersionId::Version5
            | ProtocolVersionId::Version6
            | ProtocolVersionId::Version7
            | ProtocolVersionId::Version8
            | ProtocolVersionId::Version9
            | ProtocolVersionId::Version10
            | ProtocolVersionId::Version11
            | ProtocolVersionId::Version12 => self.pre_virtual_blocks,
            ProtocolVersionId::Version13 => self.post_virtual_blocks,
            ProtocolVersionId::Version14
            | ProtocolVersionId::Version15
            | ProtocolVersionId::Version16
            | ProtocolVersionId::Version17 => self.post_virtual_blocks_finish_upgrade_fix,
            ProtocolVersionId::Version18 => self.post_boojum,
            ProtocolVersionId::Version19 => self.post_allowlist_removal,
            ProtocolVersionId::Version20 => self.post_1_4_1,
<<<<<<< HEAD
            ProtocolVersionId::Version21 | ProtocolVersionId::Version22 => self.post_1_4_2,
            // kl todo delete local vm verion
            ProtocolVersionId::Local => self.local,
=======
            ProtocolVersionId::Version21
            | ProtocolVersionId::Version22
            | ProtocolVersionId::Version23 => self.post_1_4_2,
>>>>>>> f7c5c142
        }
    }
}

/// Smart contracts to be used in the API sandbox requests, e.g. for estimating gas and
/// performing `eth_call` requests.
#[derive(Debug, Clone)]
pub struct ApiContracts {
    /// Contracts to be used when estimating gas.
    /// These contracts (mainly, bootloader) normally should be tuned to provide accurate
    /// execution metrics.
    pub(crate) estimate_gas: MultiVMBaseSystemContracts,
    /// Contracts to be used when performing `eth_call` requests.
    /// These contracts (mainly, bootloader) normally should be tuned to provide better UX
    /// experience (e.g. revert messages).
    pub(crate) eth_call: MultiVMBaseSystemContracts,
}

impl ApiContracts {
    /// Loads the contracts from the local file system.
    /// This method is *currently* preferred to be used in all contexts,
    /// given that there is no way to fetch "playground" contracts from the main node.
    pub fn load_from_disk() -> Self {
        Self {
            estimate_gas: MultiVMBaseSystemContracts {
                pre_virtual_blocks: BaseSystemContracts::estimate_gas_pre_virtual_blocks(),
                post_virtual_blocks: BaseSystemContracts::estimate_gas_post_virtual_blocks(),
                post_virtual_blocks_finish_upgrade_fix:
                    BaseSystemContracts::estimate_gas_post_virtual_blocks_finish_upgrade_fix(),
                post_boojum: BaseSystemContracts::estimate_gas_post_boojum(),
                post_allowlist_removal: BaseSystemContracts::estimate_gas_post_allowlist_removal(),
                post_1_4_1: BaseSystemContracts::estimate_gas_post_1_4_1(),
                post_1_4_2: BaseSystemContracts::estimate_gas_post_1_4_2(),
                // kl todo delete local vm verion
                local: BaseSystemContracts::estimate_gas_post_1_4_2(),
            },
            eth_call: MultiVMBaseSystemContracts {
                pre_virtual_blocks: BaseSystemContracts::playground_pre_virtual_blocks(),
                post_virtual_blocks: BaseSystemContracts::playground_post_virtual_blocks(),
                post_virtual_blocks_finish_upgrade_fix:
                    BaseSystemContracts::playground_post_virtual_blocks_finish_upgrade_fix(),
                post_boojum: BaseSystemContracts::playground_post_boojum(),
                post_allowlist_removal: BaseSystemContracts::playground_post_allowlist_removal(),
                post_1_4_1: BaseSystemContracts::playground_post_1_4_1(),
                post_1_4_2: BaseSystemContracts::playground_post_1_4_2(),
                // kl todo delete local vm verion
                local: BaseSystemContracts::playground_post_1_4_2(),
            },
        }
    }
}

/// Builder for the `TxSender`.
#[derive(Debug)]
pub struct TxSenderBuilder {
    /// Shared TxSender configuration.
    config: TxSenderConfig,
    /// Connection pool for read requests.
    replica_connection_pool: ConnectionPool<Core>,
    /// Sink to be used to persist transactions.
    tx_sink: Arc<dyn TxSink>,
    /// Batch sealer used to check whether transaction can be executed by the sequencer.
    sealer: Option<Arc<dyn ConditionalSealer>>,
}

impl TxSenderBuilder {
    pub fn new(
        config: TxSenderConfig,
        replica_connection_pool: ConnectionPool<Core>,
        tx_sink: Arc<dyn TxSink>,
    ) -> Self {
        Self {
            config,
            replica_connection_pool,
            tx_sink,
            sealer: None,
        }
    }

    pub fn with_sealer(mut self, sealer: Arc<dyn ConditionalSealer>) -> Self {
        self.sealer = Some(sealer);
        self
    }

    pub async fn build(
        self,
        batch_fee_input_provider: Arc<dyn BatchFeeModelInputProvider>,
        vm_concurrency_limiter: Arc<VmConcurrencyLimiter>,
        api_contracts: ApiContracts,
        storage_caches: PostgresStorageCaches,
    ) -> TxSender {
        // Use noop sealer if no sealer was explicitly provided.
        let sealer = self.sealer.unwrap_or_else(|| Arc::new(NoopSealer));

        TxSender(Arc::new(TxSenderInner {
            sender_config: self.config,
            tx_sink: self.tx_sink,
            replica_connection_pool: self.replica_connection_pool,
            batch_fee_input_provider,
            api_contracts,
            vm_concurrency_limiter,
            storage_caches,
            sealer,
            executor: TransactionExecutor::Real,
        }))
    }
}

/// Internal static `TxSender` configuration.
/// This structure is detached from `ZkSyncConfig`, since different node types (main, external, etc)
/// may require different configuration layouts.
/// The intention is to only keep the actually used information here.
#[derive(Debug, Clone)]
pub struct TxSenderConfig {
    pub fee_account_addr: Address,
    pub gas_price_scale_factor: f64,
    pub max_nonce_ahead: u32,
    pub max_allowed_l2_tx_gas_limit: u64,
    pub vm_execution_cache_misses_limit: Option<usize>,
    pub validation_computational_gas_limit: u32,
    pub l1_to_l2_transactions_compatibility_mode: bool,
    pub chain_id: L2ChainId,
    pub max_pubdata_per_batch: u64,
}

impl TxSenderConfig {
    pub fn new(
        state_keeper_config: &StateKeeperConfig,
        web3_json_config: &Web3JsonRpcConfig,
        fee_account_addr: Address,
        chain_id: L2ChainId,
    ) -> Self {
        Self {
            fee_account_addr,
            gas_price_scale_factor: web3_json_config.gas_price_scale_factor,
            max_nonce_ahead: web3_json_config.max_nonce_ahead,
            max_allowed_l2_tx_gas_limit: state_keeper_config.max_allowed_l2_tx_gas_limit,
            vm_execution_cache_misses_limit: web3_json_config.vm_execution_cache_misses_limit,
            validation_computational_gas_limit: state_keeper_config
                .validation_computational_gas_limit,
            l1_to_l2_transactions_compatibility_mode: web3_json_config
                .l1_to_l2_transactions_compatibility_mode,
            chain_id,
            max_pubdata_per_batch: state_keeper_config.max_pubdata_per_batch,
        }
    }
}

pub struct TxSenderInner {
    pub(super) sender_config: TxSenderConfig,
    /// Sink to be used to persist transactions.
    pub tx_sink: Arc<dyn TxSink>,
    pub replica_connection_pool: ConnectionPool<Core>,
    // Used to keep track of gas prices for the fee ticker.
    pub batch_fee_input_provider: Arc<dyn BatchFeeModelInputProvider>,
    pub(super) api_contracts: ApiContracts,
    /// Used to limit the amount of VMs that can be executed simultaneously.
    pub(super) vm_concurrency_limiter: Arc<VmConcurrencyLimiter>,
    // Caches used in VM execution.
    storage_caches: PostgresStorageCaches,
    /// Batch sealer used to check whether transaction can be executed by the sequencer.
    sealer: Arc<dyn ConditionalSealer>,
    pub(super) executor: TransactionExecutor,
}

#[derive(Clone)]
pub struct TxSender(pub(super) Arc<TxSenderInner>);

impl std::fmt::Debug for TxSender {
    fn fmt(&self, f: &mut std::fmt::Formatter<'_>) -> std::fmt::Result {
        f.debug_struct("TxSender").finish()
    }
}

impl TxSender {
    pub(crate) fn vm_concurrency_limiter(&self) -> Arc<VmConcurrencyLimiter> {
        Arc::clone(&self.0.vm_concurrency_limiter)
    }

    pub(crate) fn storage_caches(&self) -> PostgresStorageCaches {
        self.0.storage_caches.clone()
    }

    async fn acquire_replica_connection(&self) -> anyhow::Result<Connection<'_, Core>> {
        self.0
            .replica_connection_pool
            .connection_tagged("api")
            .await
            .context("failed acquiring connection to replica DB")
    }

    #[tracing::instrument(skip(self, tx))]
    pub async fn submit_tx(&self, tx: L2Tx) -> Result<L2TxSubmissionResult, SubmitTxError> {
        let stage_latency = SANDBOX_METRICS.submit_tx[&SubmitTxStage::Validate].start();
        let mut connection = self.acquire_replica_connection().await?;
        let protocol_verison = pending_protocol_version(&mut connection).await?;
        self.validate_tx(&tx, protocol_verison).await?;
        stage_latency.observe();

        let stage_latency = SANDBOX_METRICS.submit_tx[&SubmitTxStage::DryRun].start();
        let shared_args = self.shared_args().await;
        let vm_permit = self.0.vm_concurrency_limiter.acquire().await;
        let vm_permit = vm_permit.ok_or(SubmitTxError::ServerShuttingDown)?;
        let block_args = BlockArgs::pending(&mut connection).await?;
        drop(connection);

        let execution_output = self
            .0
            .executor
            .execute_tx_in_sandbox(
                vm_permit.clone(),
                shared_args.clone(),
                true,
                TxExecutionArgs::for_validation(&tx),
                self.0.replica_connection_pool.clone(),
                tx.clone().into(),
                block_args,
                vec![],
            )
            .await?;

        tracing::info!(
            "Submit tx {:?} with execution metrics {:?}",
            tx.hash(),
            execution_output.metrics
        );
        stage_latency.observe();

        let stage_latency = SANDBOX_METRICS.submit_tx[&SubmitTxStage::VerifyExecute].start();
        let computational_gas_limit = self.0.sender_config.validation_computational_gas_limit;
        let validation_result = self
            .0
            .executor
            .validate_tx_in_sandbox(
                self.0.replica_connection_pool.clone(),
                vm_permit,
                tx.clone(),
                shared_args,
                block_args,
                computational_gas_limit,
            )
            .await;
        stage_latency.observe();

        if let Err(err) = validation_result {
            return Err(err.into());
        }
        if !execution_output.are_published_bytecodes_ok {
            return Err(SubmitTxError::FailedToPublishCompressedBytecodes);
        }

        let stage_started_at = Instant::now();
        self.ensure_tx_executable(tx.clone().into(), &execution_output.metrics, true)?;

        let nonce = tx.common_data.nonce.0;
        let hash = tx.hash();
        let initiator_account = tx.initiator_account();
        let submission_res_handle = self
            .0
            .tx_sink
            .submit_tx(tx, execution_output.metrics)
            .await?;

        match submission_res_handle {
            L2TxSubmissionResult::AlreadyExecuted => {
                let Nonce(expected_nonce) = self
                    .get_expected_nonce(initiator_account)
                    .await
                    .with_context(|| {
                        format!("failed getting expected nonce for {initiator_account:?}")
                    })?;
                Err(SubmitTxError::NonceIsTooLow(
                    expected_nonce,
                    expected_nonce + self.0.sender_config.max_nonce_ahead,
                    nonce,
                ))
            }
            L2TxSubmissionResult::Duplicate => Err(SubmitTxError::IncorrectTx(TxDuplication(hash))),
            L2TxSubmissionResult::InsertionInProgress => Err(SubmitTxError::InsertionInProgress),
            L2TxSubmissionResult::Proxied => {
                SANDBOX_METRICS.submit_tx[&SubmitTxStage::TxProxy]
                    .observe(stage_started_at.elapsed());
                Ok(submission_res_handle)
            }
            _ => {
                SANDBOX_METRICS.submit_tx[&SubmitTxStage::DbInsert]
                    .observe(stage_started_at.elapsed());
                Ok(submission_res_handle)
            }
        }
    }

    async fn shared_args(&self) -> TxSharedArgs {
        TxSharedArgs {
            operator_account: AccountTreeId::new(self.0.sender_config.fee_account_addr),
            fee_input: self.0.batch_fee_input_provider.get_batch_fee_input().await,
            base_system_contracts: self.0.api_contracts.eth_call.clone(),
            caches: self.storage_caches(),
            validation_computational_gas_limit: self
                .0
                .sender_config
                .validation_computational_gas_limit,
            chain_id: self.0.sender_config.chain_id,
        }
    }

    async fn validate_tx(
        &self,
        tx: &L2Tx,
        protocol_version: ProtocolVersionId,
    ) -> Result<(), SubmitTxError> {
        // This check is intended to ensure that the gas-related values will be safe to convert to u64 in the future computations.
        let max_gas = U256::from(u64::MAX);
        if tx.common_data.fee.gas_limit > max_gas
            || tx.common_data.fee.gas_per_pubdata_limit > max_gas
        {
            return Err(SubmitTxError::GasLimitIsTooBig);
        }

        let max_allowed_gas_limit = get_max_batch_gas_limit(protocol_version.into());
        if tx.common_data.fee.gas_limit > max_allowed_gas_limit.into() {
            return Err(SubmitTxError::GasLimitIsTooBig);
        }

        let fee_input = self.0.batch_fee_input_provider.get_batch_fee_input().await;

        // TODO (SMA-1715): do not subsidize the overhead for the transaction

        if tx.common_data.fee.gas_limit > self.0.sender_config.max_allowed_l2_tx_gas_limit.into() {
            tracing::info!(
                "Submitted Tx is Unexecutable {:?} because of GasLimitIsTooBig {}",
                tx.hash(),
                tx.common_data.fee.gas_limit,
            );
            return Err(SubmitTxError::GasLimitIsTooBig);
        }
        if tx.common_data.fee.max_fee_per_gas < fee_input.fair_l2_gas_price().into() {
            tracing::info!(
                "Submitted Tx is Unexecutable {:?} because of MaxFeePerGasTooLow {}",
                tx.hash(),
                tx.common_data.fee.max_fee_per_gas
            );
            return Err(SubmitTxError::MaxFeePerGasTooLow);
        }
        if tx.common_data.fee.max_fee_per_gas < tx.common_data.fee.max_priority_fee_per_gas {
            tracing::info!(
                "Submitted Tx is Unexecutable {:?} because of MaxPriorityFeeGreaterThanMaxFee {}",
                tx.hash(),
                tx.common_data.fee.max_fee_per_gas
            );
            return Err(SubmitTxError::MaxPriorityFeeGreaterThanMaxFee);
        }
        if tx.execute.factory_deps_length() > MAX_NEW_FACTORY_DEPS {
            return Err(SubmitTxError::TooManyFactoryDependencies(
                tx.execute.factory_deps_length(),
                MAX_NEW_FACTORY_DEPS,
            ));
        }

        let intrinsic_consts = get_intrinsic_constants();
        assert!(
            intrinsic_consts.l2_tx_intrinsic_pubdata == 0,
            "Currently we assume that the L2 transactions do not have any intrinsic pubdata"
        );
        let min_gas_limit = U256::from(intrinsic_consts.l2_tx_intrinsic_gas);
        if tx.common_data.fee.gas_limit < min_gas_limit {
            return Err(SubmitTxError::IntrinsicGas);
        }

        // We still double-check the nonce manually
        // to make sure that only the correct nonce is submitted and the transaction's hashes never repeat
        self.validate_account_nonce(tx).await?;
        // Even though without enough balance the tx will not pass anyway
        // we check the user for enough balance explicitly here for better DevEx.
        self.validate_enough_balance(tx).await?;
        Ok(())
    }

    async fn validate_account_nonce(&self, tx: &L2Tx) -> Result<(), SubmitTxError> {
        let Nonce(expected_nonce) = self
            .get_expected_nonce(tx.initiator_account())
            .await
            .with_context(|| {
                format!(
                    "failed getting expected nonce for {:?}",
                    tx.initiator_account()
                )
            })?;

        if tx.common_data.nonce.0 < expected_nonce {
            Err(SubmitTxError::NonceIsTooLow(
                expected_nonce,
                expected_nonce + self.0.sender_config.max_nonce_ahead,
                tx.nonce().0,
            ))
        } else {
            let max_nonce = expected_nonce + self.0.sender_config.max_nonce_ahead;
            if !(expected_nonce..=max_nonce).contains(&tx.common_data.nonce.0) {
                Err(SubmitTxError::NonceIsTooHigh(
                    expected_nonce,
                    max_nonce,
                    tx.nonce().0,
                ))
            } else {
                Ok(())
            }
        }
    }

    async fn get_expected_nonce(&self, initiator_account: Address) -> anyhow::Result<Nonce> {
        let mut storage = self.acquire_replica_connection().await?;
        let latest_block_number = storage
            .blocks_dal()
            .get_sealed_miniblock_number()
            .await
            .context("failed getting sealed miniblock number")?;
        let latest_block_number = match latest_block_number {
            Some(number) => number,
            None => {
                // We don't have miniblocks in the storage yet. Use the snapshot miniblock number instead.
                let start = BlockStartInfo::new(&mut storage).await?;
                MiniblockNumber(start.first_miniblock.saturating_sub(1))
            }
        };

        let nonce = storage
            .storage_web3_dal()
            .get_address_historical_nonce(initiator_account, latest_block_number)
            .await
            .with_context(|| {
                format!("failed getting nonce for address {initiator_account:?} at miniblock #{latest_block_number}")
            })?;
        let nonce = u32::try_from(nonce)
            .map_err(|err| anyhow::anyhow!("failed converting nonce to u32: {err}"))?;
        Ok(Nonce(nonce))
    }

    async fn validate_enough_balance(&self, tx: &L2Tx) -> Result<(), SubmitTxError> {
        let paymaster = tx.common_data.paymaster_params.paymaster;
        // The paymaster is expected to pay for the tx; whatever balance the user has, we don't care.
        if paymaster != Address::default() {
            return Ok(());
        }

        let balance = self.get_balance(&tx.common_data.initiator_address).await?;
        // Estimate the minimum fee price user will agree to.
        let gas_price = tx.common_data.fee.max_fee_per_gas;
        let max_fee = tx.common_data.fee.gas_limit * gas_price;
        let max_fee_and_value = max_fee + tx.execute.value;

        if balance < max_fee_and_value {
            Err(SubmitTxError::NotEnoughBalanceForFeeValue(
                balance,
                max_fee,
                tx.execute.value,
            ))
        } else {
            Ok(())
        }
    }

    async fn get_balance(&self, initiator_address: &H160) -> anyhow::Result<U256> {
        let eth_balance_key = storage_key_for_eth_balance(initiator_address);
        let balance = self
            .acquire_replica_connection()
            .await?
            .storage_web3_dal()
            .get_value(&eth_balance_key)
            .await?;
        Ok(h256_to_u256(balance))
    }

    /// Given the gas_limit to be used for the body of the transaction,
    /// returns the result for executing the transaction with such gas_limit
    #[allow(clippy::too_many_arguments)]
    async fn estimate_gas_step(
        &self,
        vm_permit: VmPermit,
        mut tx: Transaction,
        tx_gas_limit: u64,
        gas_price_per_pubdata: u32,
        fee_model_params: BatchFeeInput,
        block_args: BlockArgs,
        base_fee: u64,
        vm_version: VmVersion,
    ) -> anyhow::Result<(VmExecutionResultAndLogs, TransactionExecutionMetrics)> {
        let gas_limit_with_overhead = tx_gas_limit
            + derive_overhead(
                tx_gas_limit,
                gas_price_per_pubdata,
                tx.encoding_len(),
                tx.tx_format() as u8,
                vm_version,
            ) as u64;

        match &mut tx.common_data {
            ExecuteTransactionCommon::L1(l1_common_data) => {
                l1_common_data.gas_limit = gas_limit_with_overhead.into();
                let required_funds =
                    l1_common_data.gas_limit * l1_common_data.max_fee_per_gas + tx.execute.value;
                l1_common_data.to_mint = required_funds;
            }
            ExecuteTransactionCommon::L2(l2_common_data) => {
                l2_common_data.fee.gas_limit = gas_limit_with_overhead.into();
            }
            ExecuteTransactionCommon::ProtocolUpgrade(common_data) => {
                common_data.gas_limit = gas_limit_with_overhead.into();

                let required_funds =
                    common_data.gas_limit * common_data.max_fee_per_gas + tx.execute.value;

                common_data.to_mint = required_funds;
            }
        }

        let shared_args = self.shared_args_for_gas_estimate(fee_model_params);
        let vm_execution_cache_misses_limit = self.0.sender_config.vm_execution_cache_misses_limit;
        let execution_args =
            TxExecutionArgs::for_gas_estimate(vm_execution_cache_misses_limit, &tx, base_fee);
        let execution_output = self
            .0
            .executor
            .execute_tx_in_sandbox(
                vm_permit,
                shared_args,
                true,
                execution_args,
                self.0.replica_connection_pool.clone(),
                tx.clone(),
                block_args,
                vec![],
            )
            .await?;
        Ok((execution_output.vm, execution_output.metrics))
    }

    fn shared_args_for_gas_estimate(&self, fee_input: BatchFeeInput) -> TxSharedArgs {
        let config = &self.0.sender_config;

        TxSharedArgs {
            operator_account: AccountTreeId::new(config.fee_account_addr),
            fee_input,
            // We want to bypass the computation gas limit check for gas estimation
            validation_computational_gas_limit: BATCH_COMPUTATIONAL_GAS_LIMIT,
            base_system_contracts: self.0.api_contracts.estimate_gas.clone(),
            caches: self.storage_caches(),
            chain_id: config.chain_id,
        }
    }

    pub async fn get_txs_fee_in_wei(
        &self,
        mut tx: Transaction,
        estimated_fee_scale_factor: f64,
        acceptable_overestimation: u64,
    ) -> Result<Fee, SubmitTxError> {
        let estimation_started_at = Instant::now();

        let mut connection = self.acquire_replica_connection().await?;
        let block_args = BlockArgs::pending(&mut connection).await?;
        let protocol_version = pending_protocol_version(&mut connection)
            .await
            .context("failed getting pending protocol version")?;
        drop(connection);

        let fee_input = {
            // For now, both L1 gas price and pubdata price are scaled with the same coefficient
            let fee_input = self
                .0
                .batch_fee_input_provider
                .get_batch_fee_input_scaled(
                    self.0.sender_config.gas_price_scale_factor,
                    self.0.sender_config.gas_price_scale_factor,
                )
                .await;
            adjust_pubdata_price_for_tx(
                fee_input,
                tx.gas_per_pubdata_byte_limit(),
                // We do not have to adjust the params to the `gasPrice` of the transaction, since
                // its gas price will be amended later on to suit the `fee_input`
                None,
                protocol_version.into(),
            )
        };

        let (base_fee, gas_per_pubdata_byte) =
            derive_base_fee_and_gas_per_pubdata(fee_input, protocol_version.into());
        match &mut tx.common_data {
            ExecuteTransactionCommon::L2(common_data) => {
                common_data.fee.max_fee_per_gas = base_fee.into();
                common_data.fee.max_priority_fee_per_gas = base_fee.into();
            }
            ExecuteTransactionCommon::L1(common_data) => {
                common_data.max_fee_per_gas = base_fee.into();
            }
            ExecuteTransactionCommon::ProtocolUpgrade(common_data) => {
                common_data.max_fee_per_gas = base_fee.into();
            }
        }

        let hashed_key = get_code_key(&tx.initiator_account());
        // If the default account does not have enough funds for transferring `tx.value`, without taking into account the fee,
        // there is no sense to estimate the fee.
        let account_code_hash = self
            .acquire_replica_connection()
            .await?
            .storage_web3_dal()
            .get_value(&hashed_key)
            .await
            .with_context(|| {
                format!(
                    "failed getting code hash for account {:?}",
                    tx.initiator_account()
                )
            })?;

        if !tx.is_l1()
            && account_code_hash == H256::zero()
            && tx.execute.value > self.get_balance(&tx.initiator_account()).await?
        {
            tracing::info!(
                "fee estimation failed on validation step.
                account: {} does not have enough funds for for transferring tx.value: {}.",
                &tx.initiator_account(),
                tx.execute.value
            );
            return Err(SubmitTxError::InsufficientFundsForTransfer);
        }

        // For L2 transactions we need a properly formatted signature
        if let ExecuteTransactionCommon::L2(l2_common_data) = &mut tx.common_data {
            if l2_common_data.signature.is_empty() {
                l2_common_data.signature = PackedEthSignature::default().serialize_packed().into();
            }
        }

        // Acquire the vm token for the whole duration of the binary search.
        let vm_permit = self.0.vm_concurrency_limiter.acquire().await;
        let vm_permit = vm_permit.ok_or(SubmitTxError::ServerShuttingDown)?;

        // We already know how many gas is needed to cover for the publishing of the bytecodes.
        // For L1->L2 transactions all the bytecodes have been made available on L1, so no funds need to be
        // spent on re-publishing those.
        let gas_for_bytecodes_pubdata = if tx.is_l1() {
            0
        } else {
            let pubdata_for_factory_deps = get_pubdata_for_factory_deps(
                &vm_permit,
                &self.0.replica_connection_pool,
                tx.execute.factory_deps.as_deref().unwrap_or_default(),
                self.storage_caches(),
            )
            .await? as u64;

            if pubdata_for_factory_deps > self.0.sender_config.max_pubdata_per_batch {
                return Err(SubmitTxError::Unexecutable(
                    "exceeds limit for published pubdata".to_string(),
                ));
            }
            pubdata_for_factory_deps * gas_per_pubdata_byte
        };

        // We are using binary search to find the minimal values of gas_limit under which
        // the transaction succeeds
        let mut lower_bound = 0;
        let mut upper_bound = MAX_L2_TX_GAS_LIMIT;
        let tx_id = format!(
            "{:?}-{}",
            tx.initiator_account(),
            tx.nonce().unwrap_or(Nonce(0))
        );
        tracing::trace!(
            "fee estimation tx {:?}: preparation took {:?}, starting binary search",
            tx_id,
            estimation_started_at.elapsed(),
        );

        let mut number_of_iterations = 0usize;
        while lower_bound + acceptable_overestimation < upper_bound {
            let mid = (lower_bound + upper_bound) / 2;
            // There is no way to distinct between errors due to out of gas
            // or normal execution errors, so we just hope that increasing the
            // gas limit will make the transaction successful
            let iteration_started_at = Instant::now();
            let try_gas_limit = gas_for_bytecodes_pubdata + mid;
            let (result, _) = self
                .estimate_gas_step(
                    vm_permit.clone(),
                    tx.clone(),
                    try_gas_limit,
                    gas_per_pubdata_byte as u32,
                    fee_input,
                    block_args,
                    base_fee,
                    protocol_version.into(),
                )
                .await
                .context("estimate_gas step failed")?;

            if result.result.is_failed() {
                lower_bound = mid + 1;
            } else {
                upper_bound = mid;
            }

            tracing::trace!(
                "fee estimation tx {:?}: iteration {} took {:?}. lower_bound: {}, upper_bound: {}",
                tx_id,
                number_of_iterations,
                iteration_started_at.elapsed(),
                lower_bound,
                upper_bound,
            );
            number_of_iterations += 1;
        }
        SANDBOX_METRICS
            .estimate_gas_binary_search_iterations
            .observe(number_of_iterations);

        let tx_body_gas_limit = cmp::min(
            MAX_L2_TX_GAS_LIMIT,
            ((upper_bound as f64) * estimated_fee_scale_factor) as u64,
        );

        let suggested_gas_limit = tx_body_gas_limit + gas_for_bytecodes_pubdata;
        let (result, tx_metrics) = self
            .estimate_gas_step(
                vm_permit,
                tx.clone(),
                suggested_gas_limit,
                gas_per_pubdata_byte as u32,
                fee_input,
                block_args,
                base_fee,
                protocol_version.into(),
            )
            .await
            .context("final estimate_gas step failed")?;

        result.into_api_call_result()?;
        self.ensure_tx_executable(tx.clone(), &tx_metrics, false)?;

        // Now, we need to calculate the final overhead for the transaction. We need to take into account the fact
        // that the migration of 1.4.1 may be still going on.
        let overhead = if self
            .0
            .sender_config
            .l1_to_l2_transactions_compatibility_mode
        {
            derive_pessimistic_overhead(
                suggested_gas_limit,
                gas_per_pubdata_byte as u32,
                tx.encoding_len(),
                tx.tx_format() as u8,
                protocol_version.into(),
            )
        } else {
            derive_overhead(
                suggested_gas_limit,
                gas_per_pubdata_byte as u32,
                tx.encoding_len(),
                tx.tx_format() as u8,
                protocol_version.into(),
            )
        } as u64;

        let full_gas_limit =
            match tx_body_gas_limit.overflowing_add(gas_for_bytecodes_pubdata + overhead) {
                (value, false) => value,
                (_, true) => {
                    return Err(SubmitTxError::ExecutionReverted(
                        "exceeds block gas limit".to_string(),
                        vec![],
                    ));
                }
            };

        Ok(Fee {
            max_fee_per_gas: base_fee.into(),
            max_priority_fee_per_gas: 0u32.into(),
            gas_limit: full_gas_limit.into(),
            gas_per_pubdata_limit: gas_per_pubdata_byte.into(),
        })
    }

    pub(super) async fn eth_call(
        &self,
        block_args: BlockArgs,
        tx: L2Tx,
    ) -> Result<Vec<u8>, SubmitTxError> {
        let vm_permit = self.0.vm_concurrency_limiter.acquire().await;
        let vm_permit = vm_permit.ok_or(SubmitTxError::ServerShuttingDown)?;

        let vm_execution_cache_misses_limit = self.0.sender_config.vm_execution_cache_misses_limit;
        self.0
            .executor
            .execute_tx_eth_call(
                vm_permit,
                self.shared_args().await,
                self.0.replica_connection_pool.clone(),
                tx,
                block_args,
                vm_execution_cache_misses_limit,
                vec![],
            )
            .await?
            .into_api_call_result()
    }

    pub async fn gas_price(&self) -> anyhow::Result<u64> {
        let mut connection = self.acquire_replica_connection().await?;
        let protocol_version = pending_protocol_version(&mut connection)
            .await
            .context("failed obtaining pending protocol version")?;
        drop(connection);

        let (base_fee, _) = derive_base_fee_and_gas_per_pubdata(
            // For now, both the L1 gas price and the L1 pubdata price are scaled with the same coefficient
            self.0
                .batch_fee_input_provider
                .get_batch_fee_input_scaled(
                    self.0.sender_config.gas_price_scale_factor,
                    self.0.sender_config.gas_price_scale_factor,
                )
                .await,
            protocol_version.into(),
        );
        Ok(base_fee)
    }

    fn ensure_tx_executable(
        &self,
        transaction: Transaction,
        tx_metrics: &TransactionExecutionMetrics,
        log_message: bool,
    ) -> Result<(), SubmitTxError> {
        // Hash is not computable for the provided `transaction` during gas estimation (it doesn't have
        // its input data set). Since we don't log a hash in this case anyway, we just use a dummy value.
        let tx_hash = if log_message {
            transaction.hash()
        } else {
            H256::zero()
        };

        // Using `ProtocolVersionId::latest()` for a short period we might end up in a scenario where the StateKeeper is still pre-boojum
        // but the API assumes we are post boojum. In this situation we will determine a tx as being executable but the StateKeeper will
        // still reject them as it's not.
        let protocol_version = ProtocolVersionId::latest();
        let seal_data = SealData::for_transaction(transaction, tx_metrics, protocol_version);
        if let Some(reason) = self
            .0
            .sealer
            .find_unexecutable_reason(&seal_data, protocol_version)
        {
            let message = format!(
                "Tx is Unexecutable because of {reason}; inputs for decision: {seal_data:?}"
            );
            if log_message {
                tracing::info!("{tx_hash:#?} {message}");
            }
            return Err(SubmitTxError::Unexecutable(message));
        }
        Ok(())
    }
}

/// During switch to the 1.4.1 protocol version, there will be a moment of discrepancy, when while
/// the L2 has already upgraded to 1.4.1 (and thus suggests smaller overhead), the L1 is still on the previous version.
///
/// This might lead to situations when L1->L2 transactions estimated with the new versions would work on the state keeper side,
/// but they won't even make it there, but the protection mechanisms for L1->L2 transactions will reject them on L1.
/// TODO(X): remove this function after the upgrade is complete
fn derive_pessimistic_overhead(
    gas_limit: u64,
    gas_price_per_pubdata: u32,
    encoded_len: usize,
    tx_type: u8,
    vm_version: VmVersion,
) -> u32 {
    let current_overhead = derive_overhead(
        gas_limit,
        gas_price_per_pubdata,
        encoded_len,
        tx_type,
        vm_version,
    );

    if is_l1_tx_type(tx_type) {
        // We are in the L1->L2 transaction, so we need to account for the fact that the L1 is still on the previous version.
        // We assume that the overhead will be the same as for the previous version.
        let previous_overhead = derive_overhead(
            gas_limit,
            gas_price_per_pubdata,
            encoded_len,
            tx_type,
            VmVersion::VmBoojumIntegration,
        );
        current_overhead.max(previous_overhead)
    } else {
        current_overhead
    }
}<|MERGE_RESOLUTION|>--- conflicted
+++ resolved
@@ -98,15 +98,11 @@
             ProtocolVersionId::Version18 => self.post_boojum,
             ProtocolVersionId::Version19 => self.post_allowlist_removal,
             ProtocolVersionId::Version20 => self.post_1_4_1,
-<<<<<<< HEAD
-            ProtocolVersionId::Version21 | ProtocolVersionId::Version22 => self.post_1_4_2,
-            // kl todo delete local vm verion
-            ProtocolVersionId::Local => self.local,
-=======
             ProtocolVersionId::Version21
             | ProtocolVersionId::Version22
             | ProtocolVersionId::Version23 => self.post_1_4_2,
->>>>>>> f7c5c142
+            // kl todo delete local vm verion
+            ProtocolVersionId::Local => self.local,
         }
     }
 }
