--- conflicted
+++ resolved
@@ -22,11 +22,10 @@
     types::ExecutionMetricsForCriteria,
     updates::UpdatesManager,
 };
-<<<<<<< HEAD
-use crate::{gas_tracker::gas_count_from_writes, state_keeper::io::event_indexes_migration};
-=======
-use crate::{gas_tracker::gas_count_from_writes, state_keeper::io::fee_address_migration};
->>>>>>> f3c190da
+use crate::{
+    gas_tracker::gas_count_from_writes, state_keeper::io::event_indexes_migration,
+    state_keeper::io::fee_address_migration,
+};
 
 /// Amount of time to block on waiting for some resource. The exact value is not really important,
 /// we only need it to not block on waiting indefinitely and be able to process cancellation requests.
@@ -82,25 +81,31 @@
         }
     }
 
-<<<<<<< HEAD
     /// Temporary method to reassign indexes for events in the database.
     pub fn run_event_indexes_migration(
-=======
-    /// Temporary method to migrate fee addresses from L1 batches to miniblocks.
-    pub fn run_fee_address_migration(
->>>>>>> f3c190da
         &self,
         pool: ConnectionPool,
     ) -> impl Future<Output = anyhow::Result<()>> {
         let last_miniblock = self.io.current_miniblock_number() - 1;
         let stop_receiver = self.stop_receiver.clone();
         async move {
-<<<<<<< HEAD
             event_indexes_migration::migrate_miniblocks(pool, last_miniblock, stop_receiver)
                 .await?;
-=======
+            future::pending::<()>().await;
+            // ^ Since this is run as a task, we don't want it to exit on success (this would shut down the node).
+            anyhow::Ok(())
+        }
+    }
+
+    /// Temporary method to migrate fee addresses from L1 batches to miniblocks.
+    pub fn run_fee_address_migration(
+        &self,
+        pool: ConnectionPool,
+    ) -> impl Future<Output = anyhow::Result<()>> {
+        let last_miniblock = self.io.current_miniblock_number() - 1;
+        let stop_receiver = self.stop_receiver.clone();
+        async move {
             fee_address_migration::migrate_miniblocks(pool, last_miniblock, stop_receiver).await?;
->>>>>>> f3c190da
             future::pending::<()>().await;
             // ^ Since this is run as a task, we don't want it to exit on success (this would shut down the node).
             anyhow::Ok(())
