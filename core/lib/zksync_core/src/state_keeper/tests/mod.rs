use std::{
    sync::{
        atomic::{AtomicBool, AtomicU64, Ordering},
        Arc,
    },
    time::Instant,
};

use multivm::{
    interface::{
        CurrentExecutionState, ExecutionResult, FinishedL1Batch, L1BatchEnv, L2BlockEnv, Refunds,
        SystemEnv, TxExecutionMode, VmExecutionResultAndLogs, VmExecutionStatistics,
    },
    vm_latest::{constants::BATCH_COMPUTATIONAL_GAS_LIMIT, VmExecutionLogs},
};
use once_cell::sync::Lazy;
use tokio::sync::watch;
use zksync_config::configs::chain::StateKeeperConfig;
use zksync_contracts::BaseSystemContracts;
use zksync_system_constants::ZKPORTER_IS_AVAILABLE;
use zksync_types::{
    aggregated_operations::AggregatedActionType,
    block::{BlockGasCount, L2BlockExecutionData, L2BlockHasher},
    fee_model::{BatchFeeInput, PubdataIndependentBatchFeeModelInput},
    tx::tx_execution_info::ExecutionMetrics,
    zk_evm_types::{LogQuery, Timestamp},
    Address, L1BatchNumber, L2BlockNumber, L2ChainId, ProtocolVersionId, StorageLogQuery,
    StorageLogQueryType, Transaction, H256, U256,
};

mod tester;

use self::tester::{
    pending_batch_data, random_tx, random_upgrade_tx, rejected_exec, successful_exec,
    successful_exec_with_metrics, TestIO, TestScenario,
};
pub(crate) use self::tester::{MockBatchExecutor, TestBatchExecutorBuilder};
use crate::{
    gas_tracker::l1_batch_base_cost,
    state_keeper::{
        batch_executor::TxExecutionResult,
        keeper::POLL_WAIT_DURATION,
        seal_criteria::{
            criteria::{GasCriterion, SlotsCriterion},
            SequencerSealer,
        },
        types::ExecutionMetricsForCriteria,
        updates::UpdatesManager,
        ZkSyncStateKeeper,
    },
    utils::testonly::create_l2_transaction,
};

pub(super) static BASE_SYSTEM_CONTRACTS: Lazy<BaseSystemContracts> =
    Lazy::new(BaseSystemContracts::load_from_disk);

pub(super) fn default_system_env() -> SystemEnv {
    SystemEnv {
        zk_porter_available: ZKPORTER_IS_AVAILABLE,
        version: ProtocolVersionId::latest(),
        base_system_smart_contracts: BASE_SYSTEM_CONTRACTS.clone(),
        bootloader_gas_limit: BATCH_COMPUTATIONAL_GAS_LIMIT,
        execution_mode: TxExecutionMode::VerifyExecute,
        default_validation_computational_gas_limit: BATCH_COMPUTATIONAL_GAS_LIMIT,
        chain_id: L2ChainId::from(270),
    }
}

pub(super) fn default_l1_batch_env(
    number: u32,
    timestamp: u64,
    fee_account: Address,
) -> L1BatchEnv {
    L1BatchEnv {
        previous_batch_hash: None,
        number: L1BatchNumber(number),
        timestamp,
        fee_account,
        enforced_base_fee: None,
        first_l2_block: L2BlockEnv {
            number,
            timestamp,
            prev_block_hash: L2BlockHasher::legacy_hash(L2BlockNumber(number - 1)),
            max_virtual_blocks_to_create: 1,
        },
        fee_input: BatchFeeInput::PubdataIndependent(PubdataIndependentBatchFeeModelInput {
            fair_l2_gas_price: 1,
            fair_pubdata_price: 1,
            l1_gas_price: 1,
        }),
    }
}

pub(super) fn default_vm_batch_result() -> FinishedL1Batch {
    FinishedL1Batch {
        block_tip_execution_result: VmExecutionResultAndLogs {
            result: ExecutionResult::Success { output: vec![] },
            logs: VmExecutionLogs::default(),
            statistics: VmExecutionStatistics::default(),
            refunds: Refunds::default(),
        },
        final_execution_state: CurrentExecutionState {
            events: vec![],
            storage_log_queries: vec![],
            deduplicated_storage_log_queries: vec![],
            used_contract_hashes: vec![],
            user_l2_to_l1_logs: vec![],
            system_logs: vec![],
            total_log_queries: 0,
            cycles_used: 0,
            deduplicated_events_logs: vec![],
            storage_refunds: Vec::new(),
            pubdata_costs: Vec::new(),
        },
        final_bootloader_memory: Some(vec![]),
        pubdata_input: Some(vec![]),
    }
}

pub(super) fn create_updates_manager() -> UpdatesManager {
    let l1_batch_env = default_l1_batch_env(1, 1, Address::default());
    UpdatesManager::new(&l1_batch_env, &default_system_env())
}

pub(super) fn create_transaction(fee_per_gas: u64, gas_per_pubdata: u64) -> Transaction {
    create_l2_transaction(fee_per_gas, gas_per_pubdata).into()
}

pub(super) fn create_execution_result(
    tx_number_in_block: u16,
    storage_logs: impl IntoIterator<Item = (U256, Query)>,
) -> VmExecutionResultAndLogs {
    let storage_logs: Vec<_> = storage_logs
        .into_iter()
        .map(|(key, query)| query.into_log(key, tx_number_in_block))
        .collect();

    let total_log_queries = storage_logs.len() + 2;
    VmExecutionResultAndLogs {
        result: ExecutionResult::Success { output: vec![] },
        logs: VmExecutionLogs {
            events: vec![],
            system_l2_to_l1_logs: vec![],
            user_l2_to_l1_logs: vec![],
            storage_logs,
            total_log_queries_count: total_log_queries,
        },
        statistics: VmExecutionStatistics {
            contracts_used: 0,
            cycles_used: 0,
            gas_used: 0,
            gas_remaining: 0,
            computational_gas_used: 0,
            total_log_queries,
            pubdata_published: 0,
            circuit_statistic: Default::default(),
        },
        refunds: Refunds::default(),
    }
}

#[derive(Debug, Clone, Copy)]
pub(super) enum Query {
    Read(U256),
    InitialWrite(U256),
    RepeatedWrite(U256, U256),
}

impl Query {
    fn into_log(self, key: U256, tx_number_in_block: u16) -> StorageLogQuery {
        let log_type = match self {
            Self::Read(_) => StorageLogQueryType::Read,
            Self::InitialWrite(_) => StorageLogQueryType::InitialWrite,
            Self::RepeatedWrite(_, _) => StorageLogQueryType::RepeatedWrite,
        };

        StorageLogQuery {
            log_query: LogQuery {
                timestamp: Timestamp(0),
                tx_number_in_block,
                aux_byte: 0,
                shard_id: 0,
                address: Address::default(),
                key,
                read_value: match self {
                    Self::Read(prev) | Self::RepeatedWrite(prev, _) => prev,
                    Self::InitialWrite(_) => U256::zero(),
                },
                written_value: match self {
                    Self::Read(_) => U256::zero(),
                    Self::InitialWrite(value) | Self::RepeatedWrite(_, value) => value,
                },
                rw_flag: !matches!(self, Self::Read(_)),
                rollback: false,
                is_service: false,
            },
            log_type,
        }
    }
}

#[tokio::test]
async fn sealed_by_number_of_txs() {
    let config = StateKeeperConfig {
        transaction_slots: 2,
        ..StateKeeperConfig::default()
    };
    let sealer = SequencerSealer::with_sealers(config, vec![Box::new(SlotsCriterion)]);

    TestScenario::new()
        .seal_l2_block_when(|updates| updates.l2_block.executed_transactions.len() == 1)
        .next_tx("First tx", random_tx(1), successful_exec())
        .l2_block_sealed("L2 block 1")
        .next_tx("Second tx", random_tx(2), successful_exec())
        .l2_block_sealed("L2 block 2")
        .batch_sealed("Batch 1")
        .run(sealer)
        .await;
}

#[tokio::test]
async fn sealed_by_gas() {
    let config = StateKeeperConfig {
        max_single_tx_gas: 62_002,
        reject_tx_at_gas_percentage: 1.0,
        close_block_at_gas_percentage: 0.5,
        ..StateKeeperConfig::default()
    };
    let sealer = SequencerSealer::with_sealers(config, vec![Box::new(GasCriterion)]);

    let l1_gas_per_tx = BlockGasCount {
        commit: 1, // Both txs together with `block_base_cost` would bring it over the block `31_001` commit bound.
        prove: 0,
        execute: 0,
    };
    let execution_result = successful_exec_with_metrics(ExecutionMetricsForCriteria {
        l1_gas: l1_gas_per_tx,
        execution_metrics: ExecutionMetrics::default(),
    });

    TestScenario::new()
        .seal_l2_block_when(|updates| {
            updates.l2_block.executed_transactions.len() == 1
        })
        .next_tx("First tx", random_tx(1), execution_result.clone())
        .l2_block_sealed_with("L2 block with a single tx", move |updates| {
            assert_eq!(
                updates.l2_block.l1_gas_count,
                l1_gas_per_tx,
                "L1 gas used by a L2 block should consist of the gas used by its txs"
            );
        })
        .next_tx("Second tx", random_tx(1), execution_result)
        .l2_block_sealed("L2 block 2")
        .batch_sealed_with("Batch sealed with both txs", |updates| {
            assert_eq!(
                updates.l1_batch.l1_gas_count,
                BlockGasCount {
                    commit: l1_batch_base_cost(AggregatedActionType::Commit) + 2,
                    prove: l1_batch_base_cost(AggregatedActionType::PublishProofOnchain),
                    execute: l1_batch_base_cost(AggregatedActionType::Execute),
                },
                "L1 gas used by a batch should consist of gas used by its txs + basic block gas cost"
            );
        })
        .run(sealer).await;
}

#[tokio::test]
async fn sealed_by_gas_then_by_num_tx() {
    let config = StateKeeperConfig {
        max_single_tx_gas: 62_000,
        reject_tx_at_gas_percentage: 1.0,
        close_block_at_gas_percentage: 0.5,
        transaction_slots: 3,
        ..StateKeeperConfig::default()
    };
    let sealer = SequencerSealer::with_sealers(
        config,
        vec![Box::new(GasCriterion), Box::new(SlotsCriterion)],
    );

    let execution_result = successful_exec_with_metrics(ExecutionMetricsForCriteria {
        l1_gas: BlockGasCount {
            commit: 1,
            prove: 0,
            execute: 0,
        },
        execution_metrics: ExecutionMetrics::default(),
    });

    // 1st tx is sealed by gas sealer; 2nd, 3rd, & 4th are sealed by slots sealer.
    TestScenario::new()
        .seal_l2_block_when(|updates| updates.l2_block.executed_transactions.len() == 1)
        .next_tx("First tx", random_tx(1), execution_result)
        .l2_block_sealed("L2 block 1")
        .batch_sealed("Batch 1")
        .next_tx("Second tx", random_tx(2), successful_exec())
        .l2_block_sealed("L2 block 2")
        .next_tx("Third tx", random_tx(3), successful_exec())
        .l2_block_sealed("L2 block 3")
        .next_tx("Fourth tx", random_tx(4), successful_exec())
        .l2_block_sealed("L2 block 4")
        .batch_sealed("Batch 2")
        .run(sealer)
        .await;
}

#[tokio::test]
async fn batch_sealed_before_l2_block_does() {
    let config = StateKeeperConfig {
        transaction_slots: 2,
        ..StateKeeperConfig::default()
    };
    let sealer = SequencerSealer::with_sealers(config, vec![Box::new(SlotsCriterion)]);

    // L2 block sealer will not return true before the batch is sealed because the batch only has 2 txs.
    TestScenario::new()
        .seal_l2_block_when(|updates| updates.l2_block.executed_transactions.len() == 3)
        .next_tx("First tx", random_tx(1), successful_exec())
        .next_tx("Second tx", random_tx(2), successful_exec())
        .l2_block_sealed_with("L2 block with two txs", |updates| {
            assert_eq!(
                updates.l2_block.executed_transactions.len(),
                2,
                "The L2 block should have 2 txs"
            );
        })
        .batch_sealed("Batch 1")
        .run(sealer)
        .await;
}

#[tokio::test]
async fn rejected_tx() {
    let config = StateKeeperConfig {
        transaction_slots: 2,
        ..StateKeeperConfig::default()
    };
    let sealer = SequencerSealer::with_sealers(config, vec![Box::new(SlotsCriterion)]);

    let rejected_tx = random_tx(1);
    TestScenario::new()
        .seal_l2_block_when(|updates| updates.l2_block.executed_transactions.len() == 1)
        .next_tx("Rejected tx", rejected_tx.clone(), rejected_exec())
        .tx_rejected("Tx got rejected", rejected_tx, None)
        .next_tx("Successful tx", random_tx(2), successful_exec())
        .l2_block_sealed("L2 block with successful tx")
        .next_tx("Second successful tx", random_tx(3), successful_exec())
        .l2_block_sealed("Second L2 block")
        .batch_sealed("Batch with 2 successful txs")
        .run(sealer)
        .await;
}

#[tokio::test]
async fn bootloader_tip_out_of_gas_flow() {
    let config = StateKeeperConfig {
        transaction_slots: 2,
        ..StateKeeperConfig::default()
    };
    let sealer = SequencerSealer::with_sealers(config, vec![Box::new(SlotsCriterion)]);

    let first_tx = random_tx(1);
    let bootloader_out_of_gas_tx = random_tx(2);
    let third_tx = random_tx(3);
    TestScenario::new()
        .seal_l2_block_when(|updates| updates.l2_block.executed_transactions.len() == 1)
        .next_tx("First tx", first_tx, successful_exec())
        .l2_block_sealed("L2 block with 1st tx")
        .next_tx(
            "Tx -> Bootloader tip out of gas",
            bootloader_out_of_gas_tx.clone(),
            TxExecutionResult::BootloaderOutOfGasForTx,
        )
        .tx_rollback(
            "Last tx rolled back to seal the block",
            bootloader_out_of_gas_tx.clone(),
        )
        .batch_sealed("Batch sealed with 1 tx")
        .next_tx(
            "Same tx now succeeds",
            bootloader_out_of_gas_tx,
            successful_exec(),
        )
        .l2_block_sealed("L2 block with this tx sealed")
        .next_tx("Second tx of the 2nd batch", third_tx, successful_exec())
        .l2_block_sealed("L2 block with 2nd tx")
        .batch_sealed("2nd batch sealed")
        .run(sealer)
        .await;
}

#[tokio::test]
async fn pending_batch_is_applied() {
    let config = StateKeeperConfig {
        transaction_slots: 3,
        ..StateKeeperConfig::default()
    };
    let sealer = SequencerSealer::with_sealers(config, vec![Box::new(SlotsCriterion)]);

    let pending_batch = pending_batch_data(vec![
        L2BlockExecutionData {
            number: L2BlockNumber(1),
            timestamp: 1,
            prev_block_hash: L2BlockHasher::new(L2BlockNumber(0), 0, H256::zero())
                .finalize(ProtocolVersionId::latest()),
            virtual_blocks: 1,
            txs: vec![random_tx(1)],
        },
        L2BlockExecutionData {
            number: L2BlockNumber(2),
            timestamp: 2,
            prev_block_hash: L2BlockHasher::new(L2BlockNumber(1), 1, H256::zero())
                .finalize(ProtocolVersionId::latest()),
            virtual_blocks: 1,
            txs: vec![random_tx(2)],
        },
    ]);

    // We configured state keeper to use different system contract hashes, so it must seal the pending batch immediately.
    TestScenario::new()
        .seal_l2_block_when(|updates| updates.l2_block.executed_transactions.len() == 1)
        .load_pending_batch(pending_batch)
        .next_tx("Final tx of batch", random_tx(3), successful_exec())
        .l2_block_sealed_with("L2 block with a single tx", |updates| {
            assert_eq!(
                updates.l2_block.executed_transactions.len(),
                1,
                "Only one transaction should be in L2 block"
            );
        })
        .batch_sealed_with("Batch sealed with all 3 txs", |updates| {
            assert_eq!(
                updates.l1_batch.executed_transactions.len(),
                3,
                "There should be 3 transactions in the batch"
            );
        })
        .run(sealer)
        .await;
}

/// Load protocol upgrade transactions
#[tokio::test]
async fn load_upgrade_tx() {
    let sealer = SequencerSealer::default();
    let scenario = TestScenario::new();
    let batch_executor_base = TestBatchExecutorBuilder::new(&scenario);
    let (stop_sender, stop_receiver) = watch::channel(false);

    let (mut io, output_handler) = TestIO::new(stop_sender, scenario);
    io.add_upgrade_tx(ProtocolVersionId::latest(), random_upgrade_tx(1));
    io.add_upgrade_tx(ProtocolVersionId::next(), random_upgrade_tx(2));

    let mut sk = ZkSyncStateKeeper::new(
        stop_receiver,
        Box::new(io),
        Box::new(batch_executor_base),
        output_handler,
        Arc::new(sealer),
    );

    // Since the version hasn't changed, and we are not using shared bridge, we should not load any
    // upgrade transactions.
    assert_eq!(
        sk.load_protocol_upgrade_tx(&[], ProtocolVersionId::latest(), L1BatchNumber(2))
            .await
            .unwrap(),
        None
    );

    // If the protocol version has changed, we should load the upgrade transaction.
    assert_eq!(
        sk.load_protocol_upgrade_tx(&[], ProtocolVersionId::next(), L1BatchNumber(2))
            .await
            .unwrap(),
        Some(random_upgrade_tx(2))
    );

    // TODO: add one more test case for the shared bridge after it's integrated.
    // If we are processing the 1st batch while using the shared bridge,
    // we should load the upgrade transaction -- that's the `SetChainIdUpgrade`.
}

/// Unconditionally seal the batch without triggering specific criteria.
/// TODO(PLA-881): this test can be flaky if run under load.
#[tokio::test]
async fn unconditional_sealing() {
    // Trigger to know when to seal the batch.
    // Once L2 block with one tx would be sealed, trigger would allow batch to be sealed as well.
    let batch_seal_trigger = Arc::new(AtomicBool::new(false));
    let batch_seal_trigger_checker = batch_seal_trigger.clone();
    let start = Instant::now();
    let seal_l2_block_after = POLL_WAIT_DURATION; // Seal after 2 state keeper polling duration intervals.

    let config = StateKeeperConfig {
        transaction_slots: 2,
        ..StateKeeperConfig::default()
    };
    let sealer = SequencerSealer::with_sealers(config, vec![Box::new(SlotsCriterion)]);

    TestScenario::new()
        .seal_l1_batch_when(move |_| batch_seal_trigger_checker.load(Ordering::Relaxed))
        .seal_l2_block_when(move |manager| {
            if manager.pending_executed_transactions_len() != 0
                && start.elapsed() >= seal_l2_block_after
            {
                batch_seal_trigger.store(true, Ordering::Relaxed);
                true
            } else {
                false
            }
        })
        .next_tx("The only tx", random_tx(1), successful_exec())
<<<<<<< HEAD
        .no_txs_until_next_action("We don't give transaction to wait for miniblock to be sealed")
        .miniblock_sealed("Miniblock is sealed with just one tx")
=======
        .no_txs_until_next_action("We don't give transaction to wait for L2 block to be sealed")
        .l2_block_sealed("L2 block is sealed with just one tx")
        .no_txs_until_next_action("Still no tx")
>>>>>>> 34179412
        .batch_sealed("Batch is sealed with just one tx")
        .run(sealer)
        .await;
}

/// Checks the next L2 block sealed after pending batch has a correct timestamp
#[tokio::test]
async fn l2_block_timestamp_after_pending_batch() {
    let config = StateKeeperConfig {
        transaction_slots: 2,
        ..StateKeeperConfig::default()
    };
    let sealer = SequencerSealer::with_sealers(config, vec![Box::new(SlotsCriterion)]);

    let pending_batch = pending_batch_data(vec![L2BlockExecutionData {
        number: L2BlockNumber(1),
        timestamp: 1,
        prev_block_hash: L2BlockHasher::new(L2BlockNumber(0), 0, H256::zero())
            .finalize(ProtocolVersionId::latest()),
        virtual_blocks: 1,
        txs: vec![random_tx(1)],
    }]);

    TestScenario::new()
        .seal_l2_block_when(|updates| updates.l2_block.executed_transactions.len() == 1)
        .load_pending_batch(pending_batch)
        .next_tx(
            "First tx after pending batch",
            random_tx(2),
            successful_exec(),
        )
        .l2_block_sealed_with("L2 block with a single tx", move |updates| {
            assert_eq!(
                updates.l2_block.timestamp, 2,
                "Timestamp for the new block must be taken from the test IO"
            );
        })
        .batch_sealed("Batch is sealed with two transactions")
        .run(sealer)
        .await;
}

/// Makes sure that the timestamp doesn't decrease in consequent L2 blocks.
///
/// Timestamps are faked in the IO layer, so this test mostly makes sure that the state keeper doesn't substitute
/// any unexpected value on its own.
#[tokio::test]
async fn time_is_monotonic() {
    let timestamp_first_l2_block = Arc::new(AtomicU64::new(0u64)); // Time is faked in tests.
    let timestamp_second_l2_block = timestamp_first_l2_block.clone();
    let timestamp_third_l2_block = timestamp_first_l2_block.clone();

    let config = StateKeeperConfig {
        transaction_slots: 2,
        ..StateKeeperConfig::default()
    };
    let sealer = SequencerSealer::with_sealers(config, vec![Box::new(SlotsCriterion)]);

    TestScenario::new()
        .seal_l2_block_when(|updates| updates.l2_block.executed_transactions.len() == 1)
        .next_tx("First tx", random_tx(1), successful_exec())
        .l2_block_sealed_with("L2 block 1", move |updates| {
            let min_expected = timestamp_first_l2_block.load(Ordering::Relaxed);
            let actual = updates.l2_block.timestamp;
            assert!(
                actual > min_expected,
                "First L2 block: Timestamp cannot decrease. Expected at least {}, got {}",
                min_expected,
                actual
            );
            timestamp_first_l2_block.store(updates.l2_block.timestamp, Ordering::Relaxed);
        })
        .next_tx("Second tx", random_tx(2), successful_exec())
        .l2_block_sealed_with("L2 block 2", move |updates| {
            let min_expected = timestamp_second_l2_block.load(Ordering::Relaxed);
            let actual = updates.l2_block.timestamp;
            assert!(
                actual > min_expected,
                "Second L2 block: Timestamp cannot decrease. Expected at least {}, got {}",
                min_expected,
                actual
            );
            timestamp_second_l2_block.store(updates.l2_block.timestamp, Ordering::Relaxed);
        })
        .batch_sealed_with("Batch 1", move |updates| {
            // Timestamp from the currently stored L2 block would be used in the fictive L2 block.
            // It should be correct as well.
            let min_expected = timestamp_third_l2_block.load(Ordering::Relaxed);
            let actual = updates.l2_block.timestamp;
            assert!(
                actual > min_expected,
                "Fictive L2 block: Timestamp cannot decrease. Expected at least {}, got {}",
                min_expected,
                actual
            );
            timestamp_third_l2_block.store(updates.l2_block.timestamp, Ordering::Relaxed);
        })
        .run(sealer)
        .await;
}

#[tokio::test]
async fn protocol_upgrade() {
    let config = StateKeeperConfig {
        transaction_slots: 2,
        ..StateKeeperConfig::default()
    };
    let sealer = SequencerSealer::with_sealers(config, vec![Box::new(SlotsCriterion)]);

    TestScenario::new()
        .seal_l2_block_when(|updates| updates.l2_block.executed_transactions.len() == 1)
        .next_tx("First tx", random_tx(1), successful_exec())
        .l2_block_sealed("L2 block 1")
        .increment_protocol_version("Increment protocol version")
        .next_tx("Second tx", random_tx(2), successful_exec())
        .l2_block_sealed("L2 block 2")
        .batch_sealed_with("Batch 1", move |updates| {
            assert_eq!(
                updates.protocol_version(),
                ProtocolVersionId::latest(),
                "Should close batch with initial protocol version"
            )
        })
        .next_tx("Third tx", random_tx(3), successful_exec())
        .l2_block_sealed_with("L2 block 3", move |updates| {
            assert_eq!(
                updates.protocol_version(),
                ProtocolVersionId::next(),
                "Should open batch with current protocol version"
            )
        })
        .next_tx("Fourth tx", random_tx(4), successful_exec())
        .l2_block_sealed("L2 block 4")
        .batch_sealed("Batch 2")
        .run(sealer)
        .await;
}<|MERGE_RESOLUTION|>--- conflicted
+++ resolved
@@ -513,14 +513,8 @@
             }
         })
         .next_tx("The only tx", random_tx(1), successful_exec())
-<<<<<<< HEAD
-        .no_txs_until_next_action("We don't give transaction to wait for miniblock to be sealed")
-        .miniblock_sealed("Miniblock is sealed with just one tx")
-=======
         .no_txs_until_next_action("We don't give transaction to wait for L2 block to be sealed")
         .l2_block_sealed("L2 block is sealed with just one tx")
-        .no_txs_until_next_action("Still no tx")
->>>>>>> 34179412
         .batch_sealed("Batch is sealed with just one tx")
         .run(sealer)
         .await;
