--- conflicted
+++ resolved
@@ -118,12 +118,7 @@
             validation_computational_gas_limit: BATCH_COMPUTATIONAL_GAS_LIMIT,
             ..StateKeeperConfig::for_tests()
         };
-<<<<<<< HEAD
-        let object_store = ObjectStoreFactory::mock().create_store().await;
-        let l2_shared_bridge_addr = Address::repeat_byte(0x5a); // Isn't relevant.
-=======
         let wallets = Wallets::for_tests();
->>>>>>> f7c5c142
         let io = MempoolIO::new(
             mempool.clone(),
             Arc::new(batch_fee_input_provider),
@@ -131,11 +126,8 @@
             &config,
             wallets.state_keeper.unwrap().fee_account.address(),
             Duration::from_secs(1),
-<<<<<<< HEAD
             l2_shared_bridge_addr,
             BLOCK_GAS_LIMIT,
-=======
->>>>>>> f7c5c142
             L2ChainId::from(270),
         )
         .await
