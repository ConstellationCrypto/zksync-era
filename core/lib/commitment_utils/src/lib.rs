//! Utils for commitment calculation.
use multivm::utils::get_used_bootloader_memory_bytes;
use zk_evm_1_3_3::{
    aux_structures::Timestamp as Timestamp_1_3_3,
    zk_evm_abstractions::queries::LogQuery as LogQuery_1_3_3,
};
use zk_evm_1_4_1::{
    aux_structures::Timestamp as Timestamp_1_4_1,
    zk_evm_abstractions::queries::LogQuery as LogQuery_1_4_1,
};
use zksync_types::{zk_evm_types::LogQuery, ProtocolVersionId, VmVersion, H256, U256};
use zksync_utils::expand_memory_contents;

pub fn events_queue_commitment(
    events_queue: &[LogQuery],
    protocol_version: ProtocolVersionId,
) -> Option<H256> {
    match VmVersion::from(protocol_version) {
        VmVersion::VmBoojumIntegration => Some(H256(
            circuit_sequencer_api_1_4_0::commitments::events_queue_commitment_fixed(
                &events_queue
                    .iter()
                    .map(|x| to_log_query_1_3_3(*x))
                    .collect(),
            ),
        )),
<<<<<<< HEAD
        VmVersion::Vm1_4_1 | VmVersion::Vm1_4_2 | VmVersion::Local => Some(H256(
=======
        // FIXME: use 1.5,0 methods once available
        VmVersion::Vm1_4_1 | VmVersion::Vm1_4_2 | VmVersion::Vm1_5_0 => Some(H256(
>>>>>>> 14d9d13f
            circuit_sequencer_api_1_4_1::commitments::events_queue_commitment_fixed(
                &events_queue
                    .iter()
                    .map(|x| to_log_query_1_4_1(*x))
                    .collect(),
            ),
        )),
        _ => None,
    }
}

pub fn bootloader_initial_content_commitment(
    initial_bootloader_contents: &[(usize, U256)],
    protocol_version: ProtocolVersionId,
) -> Option<H256> {
    let expanded_memory_size = if protocol_version.is_pre_boojum() {
        return None;
    } else {
        get_used_bootloader_memory_bytes(protocol_version.into())
    };

    let full_bootloader_memory =
        expand_memory_contents(initial_bootloader_contents, expanded_memory_size);

    match VmVersion::from(protocol_version) {
        VmVersion::VmBoojumIntegration => Some(H256(
            circuit_sequencer_api_1_4_0::commitments::initial_heap_content_commitment_fixed(
                &full_bootloader_memory,
            ),
        )),
<<<<<<< HEAD
        VmVersion::Vm1_4_1 | VmVersion::Vm1_4_2 | VmVersion::Local => Some(H256(
=======
        // FIXME: use 1.5,0 methods once available
        VmVersion::Vm1_4_1 | VmVersion::Vm1_4_2 | VmVersion::Vm1_5_0 => Some(H256(
>>>>>>> 14d9d13f
            circuit_sequencer_api_1_4_1::commitments::initial_heap_content_commitment_fixed(
                &full_bootloader_memory,
            ),
        )),
        _ => unreachable!(),
    }
}

fn to_log_query_1_3_3(log_query: LogQuery) -> LogQuery_1_3_3 {
    LogQuery_1_3_3 {
        timestamp: Timestamp_1_3_3(log_query.timestamp.0),
        tx_number_in_block: log_query.tx_number_in_block,
        aux_byte: log_query.aux_byte,
        shard_id: log_query.shard_id,
        address: log_query.address,
        key: log_query.key,
        read_value: log_query.read_value,
        written_value: log_query.written_value,
        rw_flag: log_query.rw_flag,
        rollback: log_query.rollback,
        is_service: log_query.is_service,
    }
}

fn to_log_query_1_4_1(log_query: LogQuery) -> LogQuery_1_4_1 {
    LogQuery_1_4_1 {
        timestamp: Timestamp_1_4_1(log_query.timestamp.0),
        tx_number_in_block: log_query.tx_number_in_block,
        aux_byte: log_query.aux_byte,
        shard_id: log_query.shard_id,
        address: log_query.address,
        key: log_query.key,
        read_value: log_query.read_value,
        written_value: log_query.written_value,
        rw_flag: log_query.rw_flag,
        rollback: log_query.rollback,
        is_service: log_query.is_service,
    }
}<|MERGE_RESOLUTION|>--- conflicted
+++ resolved
@@ -24,12 +24,8 @@
                     .collect(),
             ),
         )),
-<<<<<<< HEAD
-        VmVersion::Vm1_4_1 | VmVersion::Vm1_4_2 | VmVersion::Local => Some(H256(
-=======
         // FIXME: use 1.5,0 methods once available
-        VmVersion::Vm1_4_1 | VmVersion::Vm1_4_2 | VmVersion::Vm1_5_0 => Some(H256(
->>>>>>> 14d9d13f
+        VmVersion::Vm1_4_1 | VmVersion::Vm1_4_2 | VmVersion::Vm1_5_0 | VmVersion::Local => Some(H256(
             circuit_sequencer_api_1_4_1::commitments::events_queue_commitment_fixed(
                 &events_queue
                     .iter()
@@ -60,12 +56,8 @@
                 &full_bootloader_memory,
             ),
         )),
-<<<<<<< HEAD
-        VmVersion::Vm1_4_1 | VmVersion::Vm1_4_2 | VmVersion::Local => Some(H256(
-=======
         // FIXME: use 1.5,0 methods once available
-        VmVersion::Vm1_4_1 | VmVersion::Vm1_4_2 | VmVersion::Vm1_5_0 => Some(H256(
->>>>>>> 14d9d13f
+        VmVersion::Vm1_4_1 | VmVersion::Vm1_4_2 | VmVersion::Vm1_5_0 | VmVersion::Local => Some(H256(
             circuit_sequencer_api_1_4_1::commitments::initial_heap_content_commitment_fixed(
                 &full_bootloader_memory,
             ),
