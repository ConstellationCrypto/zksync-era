use zksync_types::{
    commitment::{L1BatchCommitmentMode, PubdataParams},
    ethabi, U256,
};
use zksync_utils::{bytecode::CompressedBytecodeInfo, bytes_to_be_words, h256_to_u256};

use super::tx::BootloaderTx;
use crate::{
<<<<<<< HEAD
    interface::{types::inputs::system_env::PubdataParams, BootloaderMemory, TxExecutionMode},
=======
    interface::{BootloaderMemory, TxExecutionMode},
>>>>>>> b210b71b
    vm_latest::{
        bootloader_state::l2_block::BootloaderL2Block,
        constants::{
            BOOTLOADER_TX_DESCRIPTION_OFFSET, BOOTLOADER_TX_DESCRIPTION_SIZE,
            COMPRESSED_BYTECODES_OFFSET, OPERATOR_PROVIDED_L1_MESSENGER_PUBDATA_OFFSET,
            OPERATOR_PROVIDED_L1_MESSENGER_PUBDATA_SLOTS, OPERATOR_REFUNDS_OFFSET,
            TX_DESCRIPTION_OFFSET, TX_OPERATOR_L2_BLOCK_INFO_OFFSET,
            TX_OPERATOR_SLOTS_PER_L2_BLOCK_INFO, TX_OVERHEAD_OFFSET, TX_TRUSTED_GAS_LIMIT_OFFSET,
        },
        types::internals::{
            pubdata::{PubdataBuilder, RollupPubdataBuilder},
            PubdataInput,
        },
    },
};

pub(super) fn get_memory_for_compressed_bytecodes(
    compressed_bytecodes: &[CompressedBytecodeInfo],
) -> Vec<U256> {
    let memory_addition: Vec<_> = compressed_bytecodes
        .iter()
        .flat_map(|x| x.encode_call())
        .collect();

    bytes_to_be_words(memory_addition)
}

#[allow(clippy::too_many_arguments)]
pub(super) fn apply_tx_to_memory(
    memory: &mut BootloaderMemory,
    bootloader_tx: &BootloaderTx,
    bootloader_l2_block: &BootloaderL2Block,
    tx_index: usize,
    tx_offset: usize,
    compressed_bytecodes_size: usize,
    execution_mode: TxExecutionMode,
    start_new_l2_block: bool,
) -> usize {
    let bootloader_description_offset =
        BOOTLOADER_TX_DESCRIPTION_OFFSET + BOOTLOADER_TX_DESCRIPTION_SIZE * tx_index;
    let tx_description_offset = TX_DESCRIPTION_OFFSET + tx_offset;

    memory.push((
        bootloader_description_offset,
        assemble_tx_meta(execution_mode, true),
    ));

    memory.push((
        bootloader_description_offset + 1,
        U256::from_big_endian(&(32 * tx_description_offset).to_be_bytes()),
    ));

    let refund_offset = OPERATOR_REFUNDS_OFFSET + tx_index;
    memory.push((refund_offset, bootloader_tx.refund.into()));

    let overhead_offset = TX_OVERHEAD_OFFSET + tx_index;
    memory.push((overhead_offset, bootloader_tx.gas_overhead.into()));

    let trusted_gas_limit_offset = TX_TRUSTED_GAS_LIMIT_OFFSET + tx_index;
    memory.push((trusted_gas_limit_offset, bootloader_tx.trusted_gas_limit));

    memory.extend(
        (tx_description_offset..tx_description_offset + bootloader_tx.encoded_len())
            .zip(bootloader_tx.encoded.clone()),
    );

    apply_l2_block_inner(memory, bootloader_l2_block, tx_index, start_new_l2_block);

    // Note, +1 is moving for pointer
    let compressed_bytecodes_offset = COMPRESSED_BYTECODES_OFFSET + 1 + compressed_bytecodes_size;

    let encoded_compressed_bytecodes =
        get_memory_for_compressed_bytecodes(&bootloader_tx.compressed_bytecodes);
    let compressed_bytecodes_encoding = encoded_compressed_bytecodes.len();

    memory.extend(
        (compressed_bytecodes_offset
            ..compressed_bytecodes_offset + encoded_compressed_bytecodes.len())
            .zip(encoded_compressed_bytecodes),
    );
    compressed_bytecodes_encoding
}

pub(crate) fn apply_l2_block(
    memory: &mut BootloaderMemory,
    bootloader_l2_block: &BootloaderL2Block,
    txs_index: usize,
) {
    apply_l2_block_inner(memory, bootloader_l2_block, txs_index, true)
}

fn apply_l2_block_inner(
    memory: &mut BootloaderMemory,
    bootloader_l2_block: &BootloaderL2Block,
    txs_index: usize,
    start_new_l2_block: bool,
) {
    // Since L2 block information start from the `TX_OPERATOR_L2_BLOCK_INFO_OFFSET` and each
    // L2 block info takes `TX_OPERATOR_SLOTS_PER_L2_BLOCK_INFO` slots, the position where the L2 block info
    // for this transaction needs to be written is:

    let block_position =
        TX_OPERATOR_L2_BLOCK_INFO_OFFSET + txs_index * TX_OPERATOR_SLOTS_PER_L2_BLOCK_INFO;

    memory.extend(vec![
        (block_position, bootloader_l2_block.number.into()),
        (block_position + 1, bootloader_l2_block.timestamp.into()),
        (
            block_position + 2,
            h256_to_u256(bootloader_l2_block.prev_block_hash),
        ),
        (
            block_position + 3,
            if start_new_l2_block {
                bootloader_l2_block.max_virtual_blocks_to_create.into()
            } else {
                U256::zero()
            },
        ),
    ])
}

pub(crate) fn get_encoded_pubdata(
    pubdata_information: PubdataInput,
    pubdata_params: PubdataParams,
    l2_version: bool,
) -> Vec<u8> {
<<<<<<< HEAD
    // TODO: if Validium - use ValidiumPubdataBuilder
    let pubdata_bytes: Vec<u8> =
        RollupPubdataBuilder::new().build_pubdata(pubdata_information, l2_version);
=======
    let pubdata_bytes: Vec<u8> = if pubdata_params.pubdata_type == L1BatchCommitmentMode::Rollup {
        RollupPubdataBuilder::new().build_pubdata(pubdata_information, l2_version)
    } else {
        ValidiumPubdataBuilder::new().build_pubdata(pubdata_information, l2_version)
    };
>>>>>>> b210b71b

    if l2_version {
        ethabi::encode(&[
            ethabi::Token::Address(pubdata_params.l2_da_validator_address),
            ethabi::Token::Bytes(pubdata_bytes),
        ])
        .to_vec()
    } else {
        pubdata_bytes
    }
}

pub(crate) fn apply_pubdata_to_memory(
    memory: &mut BootloaderMemory,
    pubdata_information: PubdataInput,
    pubdata_params: PubdataParams,
) {
    // Skipping two slots as they will be filled by the bootloader itself:
    // - One slot is for the selector of the call to the L1Messenger.
    // - The other slot is for the 0x20 offset for the calldata.
    let l1_messenger_pubdata_start_slot = OPERATOR_PROVIDED_L1_MESSENGER_PUBDATA_OFFSET + 1;

    let pubdata = get_encoded_pubdata(pubdata_information, pubdata_params, true);

    assert!(
        // Note that unlike the previous version, the difference is `1`, since now it also includes the offset
        pubdata.len() / 32 < OPERATOR_PROVIDED_L1_MESSENGER_PUBDATA_SLOTS,
        "The encoded pubdata is too big"
    );

    pubdata
        .chunks(32)
        .enumerate()
        .for_each(|(slot_offset, value)| {
            memory.push((
                l1_messenger_pubdata_start_slot + slot_offset,
                U256::from(value),
            ))
        });
}

/// Forms a word that contains meta information for the transaction execution.
///
/// # Current layout
///
/// - 0 byte (MSB): server-side tx execution mode
///     In the server, we may want to execute different parts of the transaction in the different context
///     For example, when checking validity, we don't want to actually execute transaction and have side effects.
///
///     Possible values:
///     - 0x00: validate & execute (normal mode)
///     - 0x02: execute but DO NOT validate
///
/// - 31 byte (LSB): whether to execute transaction or not (at all).
pub(super) fn assemble_tx_meta(execution_mode: TxExecutionMode, execute_tx: bool) -> U256 {
    let mut output = [0u8; 32];

    // Set 0 byte (execution mode)
    output[0] = match execution_mode {
        TxExecutionMode::VerifyExecute => 0x00,
        TxExecutionMode::EstimateFee { .. } => 0x00,
        TxExecutionMode::EthCall { .. } => 0x02,
    };

    // Set 31 byte (marker for tx execution)
    output[31] = u8::from(execute_tx);

    U256::from_big_endian(&output)
}<|MERGE_RESOLUTION|>--- conflicted
+++ resolved
@@ -6,11 +6,7 @@
 
 use super::tx::BootloaderTx;
 use crate::{
-<<<<<<< HEAD
-    interface::{types::inputs::system_env::PubdataParams, BootloaderMemory, TxExecutionMode},
-=======
     interface::{BootloaderMemory, TxExecutionMode},
->>>>>>> b210b71b
     vm_latest::{
         bootloader_state::l2_block::BootloaderL2Block,
         constants::{
@@ -21,7 +17,7 @@
             TX_OPERATOR_SLOTS_PER_L2_BLOCK_INFO, TX_OVERHEAD_OFFSET, TX_TRUSTED_GAS_LIMIT_OFFSET,
         },
         types::internals::{
-            pubdata::{PubdataBuilder, RollupPubdataBuilder},
+            pubdata::{PubdataBuilder, RollupPubdataBuilder, ValidiumPubdataBuilder},
             PubdataInput,
         },
     },
@@ -138,17 +134,11 @@
     pubdata_params: PubdataParams,
     l2_version: bool,
 ) -> Vec<u8> {
-<<<<<<< HEAD
-    // TODO: if Validium - use ValidiumPubdataBuilder
-    let pubdata_bytes: Vec<u8> =
-        RollupPubdataBuilder::new().build_pubdata(pubdata_information, l2_version);
-=======
     let pubdata_bytes: Vec<u8> = if pubdata_params.pubdata_type == L1BatchCommitmentMode::Rollup {
         RollupPubdataBuilder::new().build_pubdata(pubdata_information, l2_version)
     } else {
         ValidiumPubdataBuilder::new().build_pubdata(pubdata_information, l2_version)
     };
->>>>>>> b210b71b
 
     if l2_version {
         ethabi::encode(&[
