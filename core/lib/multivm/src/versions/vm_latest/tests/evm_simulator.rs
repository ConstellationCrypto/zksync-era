use std::{
    env,
    error::Error,
    fs::{File, OpenOptions},
    io::{prelude::*, Seek, SeekFrom},
    ops::{Div, Sub},
    str::FromStr,
};

// FIXME: 1.4.1 should not be imported from 1.5.0
use chrono::{Datelike, Timelike, Utc};
use csv::{ReaderBuilder, Writer, WriterBuilder};
use ethabi::{encode, ethereum_types::H264, Contract, Token};
use itertools::Itertools;
use serde::{Deserialize, Serialize};
use zk_evm_1_4_1::sha2::{self};
use zk_evm_1_5_0::zkevm_opcode_defs::{BlobSha256Format, VersionedHashLen32};
use zksync_contracts::{load_contract, read_bytecode, read_evm_bytecode};
use zksync_state::{InMemoryStorage, StorageView};
use zksync_system_constants::CONTRACT_DEPLOYER_ADDRESS;
use zksync_types::{
    get_address_mapping_key, get_code_key, get_deployer_key, get_evm_code_hash_key,
    get_known_code_key,
    utils::{deployed_address_evm_create, deployed_address_evm_create2},
    web3::signing::keccak256,
    AccountTreeId, Address, Execute, StorageKey, H256, U256,
};
use zksync_utils::{
    address_to_h256, bytecode::hash_bytecode, bytes_to_be_words, h256_to_u256, u256_to_h256,
};

use super::tester::VmTester;
use crate::{
    interface::{TxExecutionMode, VmExecutionMode, VmInterface},
    vm_boojum_integration::tracers::dispatcher,
    vm_latest::{
        tests::{
            tester::{DeployContractsTx, TxType, VmTesterBuilder},
            utils::{
                get_balance, key_for_evm_hash, load_test_evm_contract, read_erc20_contract,
                read_test_contract, read_test_evm_bytecode, read_test_evm_simulator,
                verify_required_storage,
            },
        },
        tracers::evm_debug_tracer::EvmDebugTracer,
        utils::{fee::get_batch_base_fee, hash_evm_bytecode},
        HistoryEnabled, ToTracerPointer, TracerDispatcher, TracerPointer,
    },
    vm_m5::storage::Storage,
    HistoryMode,
};
const CONTRACT_ADDRESS: &str = "0xde03a0B5963f75f1C8485B355fF6D30f3093BDE7";

fn insert_evm_contract(storage: &mut InMemoryStorage, mut bytecode: Vec<u8>) -> Address {
    // To avoid problems with correct encoding for these tests, we just pad the bytecode to be divisible by 32.
    while bytecode.len() % 32 != 0 {
        bytecode.push(0);
    }

    let evm_hash = H256(keccak256(&bytecode));

    let padded_bytecode = {
        let mut padded_bytecode: Vec<u8> = vec![];

        let encoded_length = encode(&[Token::Uint(U256::from(bytecode.len()))]);

        padded_bytecode.extend(encoded_length);
        padded_bytecode.extend(bytecode.clone());

        while padded_bytecode.len() % 64 != 32 {
            padded_bytecode.push(0);
        }

        padded_bytecode
    };
    let blob_hash: H256 = hash_evm_bytecode(&padded_bytecode);

    assert!(BlobSha256Format::is_valid(&blob_hash.0));

    // Just some address in user space
    let test_address = Address::from_str(CONTRACT_ADDRESS).unwrap();

    let evm_code_hash_key = get_evm_code_hash_key(&test_address);

    storage.set_value(get_code_key(&test_address), blob_hash);
    storage.set_value(get_known_code_key(&blob_hash), u256_to_h256(U256::one()));

    storage.set_value(evm_code_hash_key, evm_hash);

    storage.store_factory_dep(blob_hash, padded_bytecode);

    // Marking bytecode as known

    test_address
}

fn test_evm_vector(mut bytecode: Vec<u8>) -> U256 {
    let mut storage = InMemoryStorage::with_system_contracts(hash_bytecode);

    let test_address = insert_evm_contract(&mut storage, bytecode.clone());

    let mut vm = VmTesterBuilder::new(HistoryEnabled)
        .with_storage(storage)
        .with_execution_mode(TxExecutionMode::VerifyExecute)
        .with_random_rich_accounts(1)
        .build();

    let account = &mut vm.rich_accounts[0];

    let tx = account.get_l2_tx_for_execute(
        Execute {
            contract_address: Some(test_address),
            calldata: vec![],
            value: U256::zero(),
            factory_deps: None,
        },
        None,
    );

    vm.vm.push_transaction(tx);

    let debug_tracer = EvmDebugTracer::new();
    let tracer_ptr = debug_tracer.into_tracer_pointer();
    let tx_result: crate::vm_latest::VmExecutionResultAndLogs =
        vm.vm.inspect(tracer_ptr.into(), VmExecutionMode::OneTx);

    assert!(
        !tx_result.result.is_failed(),
        "Transaction wasn't successful"
    );

    let batch_result = vm.vm.execute(VmExecutionMode::Batch);
    assert!(!batch_result.result.is_failed(), "Batch wasn't successful");

    let saved_value = vm.vm.storage.borrow_mut().get_value(&StorageKey::new(
        AccountTreeId::new(test_address),
        H256::zero(),
    ));

    h256_to_u256(saved_value)
}

//fn test_evm_logs(mut bytecode: Vec<u8>) -> Vec<zksync_types::VmEvent> {
fn test_evm_logs(mut bytecode: Vec<u8>) -> crate::vm_latest::VmExecutionLogs {
    let mut storage = InMemoryStorage::with_system_contracts(hash_bytecode);

    let test_address = insert_evm_contract(&mut storage, bytecode.clone());

    let mut vm = VmTesterBuilder::new(HistoryEnabled)
        .with_storage(storage)
        .with_execution_mode(TxExecutionMode::VerifyExecute)
        .with_random_rich_accounts(1)
        .build();

    let account = &mut vm.rich_accounts[0];

    let tx = account.get_l2_tx_for_execute(
        Execute {
            contract_address: Some(test_address),
            calldata: vec![],
            value: U256::zero(),
            factory_deps: None,
        },
        None,
    );

    vm.vm.push_transaction(tx);
    let tx_result: crate::vm_latest::VmExecutionResultAndLogs =
        vm.vm.execute(VmExecutionMode::OneTx);

    assert!(
        !tx_result.result.is_failed(),
        "Transaction wasn't successful"
    );

    let batch_result = vm.vm.execute(VmExecutionMode::Batch);
    assert!(!batch_result.result.is_failed(), "Batch wasn't successful");

    //vm.vm.collect_events_and_l1_system_logs_after_timestamp(Timestamp(0)).0
    tx_result.logs
}

fn get_actual_initial_gas() -> U256 {
    let evm_output = test_evm_vector(
        vec![
            // gas
            hex::decode("5A").unwrap(),
            // push0
            hex::decode("5F").unwrap(),
            // sstore
            hex::decode("55").unwrap(),
        ]
        .into_iter()
        .concat(),
    );
    evm_output + 3
}

#[test]
fn test_basic_evm_vectors() {
    // Here we just try to test some small EVM contracts and ensure that they work.
    assert_eq!(
        test_evm_vector(
            vec![
                // push32 1 push32 0 sstore
                hex::decode("7f").unwrap(),
                u256_to_h256(1.into()).0.to_vec(),
                hex::decode("7f").unwrap(),
                H256::zero().0.to_vec(),
                hex::decode("55").unwrap(),
            ]
            .into_iter()
            .concat()
        ),
        1.into()
    );
    assert_eq!(
        test_evm_vector(
            vec![
                // push32 1
                hex::decode("7f").unwrap(),
                u256_to_h256(1.into()).0.to_vec(),
                // push4 15
                hex::decode("63").unwrap(),
                hex::decode("0000000f").unwrap(),
                // add
                hex::decode("01").unwrap(),
                // push1 2
                hex::decode("60").unwrap(),
                hex::decode("02").unwrap(),
                // mul
                hex::decode("02").unwrap(),
                // push0
                hex::decode("5f").unwrap(),
                // binor
                hex::decode("17").unwrap(),
                // push0
                hex::decode("5f").unwrap(),
                // sstore
                hex::decode("55").unwrap(),
            ]
            .into_iter()
            .concat()
        ),
        32.into()
    );
}

#[test]
fn test_basic_div_vectors() {
    // Here we just try to test some small EVM contracts and ensure that they work.
    assert_eq!(
        test_evm_vector(
            vec![
                // push32 6
                hex::decode("7F").unwrap(),
                u256_to_h256(6.into()).0.to_vec(),
                // push32 24
                hex::decode("7F").unwrap(),
                u256_to_h256(24.into()).0.to_vec(),
                // div
                hex::decode("04").unwrap(),
                // push32 0
                hex::decode("7F").unwrap(),
                H256::zero().0.to_vec(),
                // sstore
                hex::decode("55").unwrap(),
            ]
            .into_iter()
            .concat()
        ),
        4.into()
    );
    assert_eq!(
        test_evm_vector(
            vec![
                // push32 3
                hex::decode("7F").unwrap(),
                u256_to_h256(3.into()).0.to_vec(),
                // push32 11
                hex::decode("7F").unwrap(),
                u256_to_h256(11.into()).0.to_vec(),
                // div
                hex::decode("04").unwrap(),
                // push32 0
                hex::decode("7F").unwrap(),
                H256::zero().0.to_vec(),
                // sstore
                hex::decode("55").unwrap(),
            ]
            .into_iter()
            .concat()
        ),
        3.into()
    );
    assert_eq!(
        test_evm_vector(
            vec![
                // push32 0
                hex::decode("7F").unwrap(),
                H256::zero().0.to_vec(),
                // push32 4
                hex::decode("7F").unwrap(),
                u256_to_h256(4.into()).0.to_vec(),
                // div
                hex::decode("04").unwrap(),
                // push32 0
                hex::decode("7F").unwrap(),
                H256::zero().0.to_vec(),
                // sstore
                hex::decode("55").unwrap(),
            ]
            .into_iter()
            .concat()
        ),
        0.into()
    )
}

#[test]
fn test_basic_sdiv_vectors() {
    // Here we just try to test some small EVM contracts and ensure that they work.
    assert_eq!(
        test_evm_vector(
            vec![
                // push2 6
                hex::decode("61").unwrap(),
                hex::decode("0006").unwrap(),
                // push2 -4096
                hex::decode("61").unwrap(),
                hex::decode("F000").unwrap(),
                // sdiv
                hex::decode("05").unwrap(),
                // push0
                hex::decode("5F").unwrap(),
                // sstore
                hex::decode("55").unwrap(),
            ]
            .into_iter()
            .concat()
        ),
        10240.into()
    );
    assert_eq!(
        test_evm_vector(
            vec![
                // push2 0
                hex::decode("61").unwrap(),
                hex::decode("0000").unwrap(),
                // push2 32
                hex::decode("61").unwrap(),
                hex::decode("0020").unwrap(),
                // sdiv
                hex::decode("05").unwrap(),
                // push0
                hex::decode("5F").unwrap(),
                // sstore
                hex::decode("55").unwrap(),
            ]
            .into_iter()
            .concat()
        ),
        0.into()
    );
}

#[test]
fn test_basic_mod_vectors() {
    // Here we just try to test some small EVM contracts and ensure that they work.
    assert_eq!(
        test_evm_vector(
            vec![
                // push1 5
                hex::decode("60").unwrap(),
                hex::decode("05").unwrap(),
                // push1 18
                hex::decode("60").unwrap(),
                hex::decode("12").unwrap(),
                // mod
                hex::decode("06").unwrap(),
                // push0
                hex::decode("5F").unwrap(),
                // sstore
                hex::decode("55").unwrap(),
            ]
            .into_iter()
            .concat()
        ),
        3.into()
    );
    assert_eq!(
        test_evm_vector(
            vec![
                // push0
                hex::decode("5F").unwrap(),
                // push1 7
                hex::decode("60").unwrap(),
                hex::decode("07").unwrap(),
                // mod
                hex::decode("06").unwrap(),
                // push0
                hex::decode("5F").unwrap(),
                // sstore
                hex::decode("55").unwrap(),
            ]
            .into_iter()
            .concat()
        ),
        0.into()
    );
}

#[test]
fn test_basic_smod_vectors() {
    // Here we just try to test some small EVM contracts and ensure that they work.
    assert_eq!(
        test_evm_vector(
            vec![
                // push1 3
                hex::decode("60").unwrap(),
                hex::decode("03").unwrap(),
                // push1 10
                hex::decode("60").unwrap(),
                hex::decode("0A").unwrap(),
                // smod
                hex::decode("07").unwrap(),
                // push0
                hex::decode("5F").unwrap(),
                // sstore
                hex::decode("55").unwrap(),
            ]
            .into_iter()
            .concat()
        ),
        1.into()
    );
    assert_eq!(
        test_evm_vector(
            vec![
                // push2 6
                hex::decode("61").unwrap(),
                hex::decode("0006").unwrap(),
                // push1 -4087
                hex::decode("61").unwrap(),
                hex::decode("F009").unwrap(),
                // smod
                hex::decode("07").unwrap(),
                // push0
                hex::decode("5F").unwrap(),
                // sstore
                hex::decode("55").unwrap(),
            ]
            .into_iter()
            .concat()
        ),
        3.into() // 3
    );
    assert_eq!(
        test_evm_vector(
            vec![
                // push0
                hex::decode("5F").unwrap(),
                // push1 14
                hex::decode("60").unwrap(),
                hex::decode("0E").unwrap(),
                // smod
                hex::decode("07").unwrap(),
                // push0
                hex::decode("5F").unwrap(),
                // sstore
                hex::decode("55").unwrap(),
            ]
            .into_iter()
            .concat()
        ),
        0.into()
    );
}

#[test]
fn test_basic_addmod_vectors() {
    // Here we just try to test some small EVM contracts and ensure that they work.
    assert_eq!(
        test_evm_vector(
            vec![
                // push32 8
                hex::decode("7F").unwrap(),
                u256_to_h256(8.into()).0.to_vec(),
                // push32 7
                hex::decode("7F").unwrap(),
                u256_to_h256(7.into()).0.to_vec(),
                // push32 11
                hex::decode("7F").unwrap(),
                u256_to_h256(11.into()).0.to_vec(),
                // addmod
                hex::decode("08").unwrap(),
                // push32 0
                hex::decode("7F").unwrap(),
                H256::zero().0.to_vec(),
                // sstore
                hex::decode("55").unwrap(),
            ]
            .into_iter()
            .concat()
        ),
        2.into()
    );
    assert_eq!(
        test_evm_vector(
            vec![
                // push32 23
                hex::decode("7F").unwrap(),
                u256_to_h256(23.into()).0.to_vec(),
                // push32 42
                hex::decode("7F").unwrap(),
                u256_to_h256(42.into()).0.to_vec(),
                // push32 27
                hex::decode("7F").unwrap(),
                u256_to_h256(27.into()).0.to_vec(),
                // addmod
                hex::decode("08").unwrap(),
                // push32 0
                hex::decode("7F").unwrap(),
                H256::zero().0.to_vec(),
                // sstore
                hex::decode("55").unwrap(),
            ]
            .into_iter()
            .concat()
        ),
        0.into()
    );
}

#[test]
fn test_basic_mulmod_vectors() {
    // Here we just try to test some small EVM contracts and ensure that they work.
    assert_eq!(
        test_evm_vector(
            vec![
                // push32 6
                hex::decode("7F").unwrap(),
                u256_to_h256(6.into()).0.to_vec(),
                // push32 9
                hex::decode("7F").unwrap(),
                u256_to_h256(9.into()).0.to_vec(),
                // push32 15
                hex::decode("7F").unwrap(),
                u256_to_h256(15.into()).0.to_vec(),
                // mulmod
                hex::decode("09").unwrap(),
                // push32 0
                hex::decode("7F").unwrap(),
                H256::zero().0.to_vec(),
                // sstore
                hex::decode("55").unwrap(),
            ]
            .into_iter()
            .concat()
        ),
        3.into()
    );
    assert_eq!(
        test_evm_vector(
            vec![
                // push32 17
                hex::decode("7F").unwrap(),
                u256_to_h256(17.into()).0.to_vec(),
                // push32 24
                hex::decode("7F").unwrap(),
                u256_to_h256(24.into()).0.to_vec(),
                // push32 34
                hex::decode("7F").unwrap(),
                u256_to_h256(34.into()).0.to_vec(),
                // mulmod
                hex::decode("09").unwrap(),
                // push32 0
                hex::decode("7F").unwrap(),
                H256::zero().0.to_vec(),
                // sstore
                hex::decode("55").unwrap(),
            ]
            .into_iter()
            .concat()
        ),
        0.into()
    );
}

#[test]
fn test_basic_exp_vectors() {
    // Here we just try to test some small EVM contracts and ensure that they work.
    assert_eq!(
        test_evm_vector(
            vec![
                // push32 9
                hex::decode("7F").unwrap(),
                u256_to_h256(9.into()).0.to_vec(),
                // push32 5
                hex::decode("7F").unwrap(),
                u256_to_h256(5.into()).0.to_vec(),
                // exp
                hex::decode("0A").unwrap(),
                // push32 0
                hex::decode("7F").unwrap(),
                H256::zero().0.to_vec(),
                // sstore
                hex::decode("55").unwrap(),
            ]
            .into_iter()
            .concat()
        ),
        1_953_125.into()
    );
    assert_eq!(
        test_evm_vector(
            vec![
                // push32 0
                hex::decode("7F").unwrap(),
                H256::zero().0.to_vec(),
                // push32 19
                hex::decode("7F").unwrap(),
                u256_to_h256(19.into()).0.to_vec(),
                // exp
                hex::decode("0A").unwrap(),
                // push32 0
                hex::decode("7F").unwrap(),
                H256::zero().0.to_vec(),
                // sstore
                hex::decode("55").unwrap(),
            ]
            .into_iter()
            .concat()
        ),
        1.into()
    );
}

#[test]
fn test_basic_signextend_vectors() {
    // Here we just try to test some small EVM contracts and ensure that they work.
    let mut expected_result: [u8; 32] = [0u8; 32];
    hex::decode_to_slice(
        "ffffffffffffffffffffffffffffffffffffffffffffffffffffffffffb4da6c",
        &mut expected_result,
    )
    .unwrap();
    assert_eq!(
        test_evm_vector(
            vec![
                // push32 179,624,556
                hex::decode("7F").unwrap(),
                u256_to_h256(179_624_556.into()).0.to_vec(),
                // push32 2
                hex::decode("7F").unwrap(),
                u256_to_h256(2.into()).0.to_vec(),
                // signextend
                hex::decode("0B").unwrap(),
                // push32 0
                hex::decode("7F").unwrap(),
                H256::zero().0.to_vec(),
                // sstore
                hex::decode("55").unwrap(),
            ]
            .into_iter()
            .concat()
        ),
        h256_to_u256(H256::from_slice(&expected_result))
    );
    assert_eq!(
        test_evm_vector(
            vec![
                // push32 179,624,556
                hex::decode("7F").unwrap(),
                u256_to_h256(179_624_556.into()).0.to_vec(),
                // push32 3
                hex::decode("7F").unwrap(),
                u256_to_h256(3.into()).0.to_vec(),
                // signextend
                hex::decode("0B").unwrap(),
                // push32 0
                hex::decode("7F").unwrap(),
                H256::zero().0.to_vec(),
                // sstore
                hex::decode("55").unwrap(),
            ]
            .into_iter()
            .concat()
        ),
        179_624_556.into()
    );
}

#[test]
fn test_basic_keccak_vectors() {
    // Here we just try to test some small EVM contracts and ensure that they work.
    let evm_vector = test_evm_vector(
        vec![
            // push32 0xFFFF_FFFF
            hex::decode("7F").unwrap(),
            hex::decode("FFFFFFFF00000000000000000000000000000000000000000000000000000000")
                .unwrap(),
            // push1 0
            hex::decode("60").unwrap(),
            hex::decode("00").unwrap(),
            // mstore
            hex::decode("52").unwrap(),
            // push1 4
            hex::decode("60").unwrap(),
            hex::decode("04").unwrap(),
            // push1 0
            hex::decode("60").unwrap(),
            hex::decode("00").unwrap(),
            // keccak256
            hex::decode("20").unwrap(),
            // push32 0
            hex::decode("7F").unwrap(),
            H256::zero().0.to_vec(),
            // sstore
            hex::decode("55").unwrap(),
        ]
        .into_iter()
        .concat(),
    );
    assert_eq!(
        H256(evm_vector.into()),
        H256(keccak256(&(0xFFFF_FFFFu32.to_le_bytes())))
    );

    let evm_vector = test_evm_vector(
        vec![
            // push1 4
            hex::decode("60").unwrap(),
            hex::decode("04").unwrap(),
            // push1 0
            hex::decode("60").unwrap(),
            hex::decode("00").unwrap(),
            // keccak256
            hex::decode("20").unwrap(),
            // push32 0
            hex::decode("7F").unwrap(),
            H256::zero().0.to_vec(),
            // sstore
            hex::decode("55").unwrap(),
        ]
        .into_iter()
        .concat(),
    );
    assert_eq!(
        H256(evm_vector.into()),
        H256(keccak256(&(0x00000_00000u32.to_le_bytes())))
    );
}

#[test]
<<<<<<< HEAD
=======
fn test_basic_keccak_gas() {
    // Here we just try to test some small EVM contracts and ensure that they work.
    let consumed_gas_solidity = 57;
    let actual_initial_gas = get_actual_initial_gas();
    let evm_output = test_evm_vector(
        vec![
            // push32 0xFFFF_FFFF
            hex::decode("7F").unwrap(),
            hex::decode("FFFFFFFF00000000000000000000000000000000000000000000000000000000")
                .unwrap(),
            // push1 0
            hex::decode("60").unwrap(),
            hex::decode("00").unwrap(),
            // mstore
            hex::decode("52").unwrap(),
            // push1 4
            hex::decode("60").unwrap(),
            hex::decode("04").unwrap(),
            // push1 0
            hex::decode("60").unwrap(),
            hex::decode("00").unwrap(),
            // keccak256
            hex::decode("20").unwrap(),
            //gas
            hex::decode("5A").unwrap(),
            // push32 0
            hex::decode("7F").unwrap(),
            H256::zero().0.to_vec(),
            // sstore
            hex::decode("55").unwrap(),
        ]
        .into_iter()
        .concat(),
    );
    let actual_consumed_gas = actual_initial_gas - evm_output;

    println!("Actual consumed gas: {}", actual_consumed_gas);
    assert_eq!(actual_consumed_gas, consumed_gas_solidity.into());
}

#[test]
>>>>>>> 31c2cb5c
fn test_basic_dup_vectors() {
    // Here we just try to test some small EVM contracts and ensure that they work.
    let evm_output = test_evm_vector(
        vec![
            // push32 10
            hex::decode("7F").unwrap(),
            u256_to_h256(10.into()).0.to_vec(),
            // push32 255
            hex::decode("7F").unwrap(),
            u256_to_h256(255.into()).0.to_vec(),
            // push32 100
            hex::decode("7F").unwrap(),
            u256_to_h256(100.into()).0.to_vec(),
            // dup2
            hex::decode("81").unwrap(),
            // push32 0
            hex::decode("7F").unwrap(),
            H256::zero().0.to_vec(),
            // sstore
            hex::decode("55").unwrap(),
        ]
        .into_iter()
        .concat(),
    );

    assert_eq!(evm_output, 255.into());

    assert_eq!(
        test_evm_vector(
            vec![
                // push32 179,624,556
                hex::decode("7F").unwrap(),
                u256_to_h256(179_624_556.into()).0.to_vec(),
                // push1 255
                hex::decode("60").unwrap(),
                hex::decode("FF").unwrap(),
                // push1 3
                hex::decode("60").unwrap(),
                hex::decode("03").unwrap(),
                // push1 255
                hex::decode("60").unwrap(),
                hex::decode("FF").unwrap(),
                // push1 3
                hex::decode("60").unwrap(),
                hex::decode("03").unwrap(),
                // push1 255
                hex::decode("60").unwrap(),
                hex::decode("FF").unwrap(),
                // push1 3
                hex::decode("60").unwrap(),
                hex::decode("03").unwrap(),
                // push1 255
                hex::decode("60").unwrap(),
                hex::decode("FF").unwrap(),
                // push1 3
                hex::decode("60").unwrap(),
                hex::decode("03").unwrap(),
                // push1 255
                hex::decode("60").unwrap(),
                hex::decode("FF").unwrap(),
                // push1 3
                hex::decode("60").unwrap(),
                hex::decode("03").unwrap(),
                // push1 255
                hex::decode("60").unwrap(),
                hex::decode("FF").unwrap(),
                // push1 3
                hex::decode("60").unwrap(),
                hex::decode("03").unwrap(),
                // push1 255
                hex::decode("60").unwrap(),
                hex::decode("FF").unwrap(),
                // push1 3
                hex::decode("60").unwrap(),
                hex::decode("03").unwrap(),
                // push1 255
                hex::decode("60").unwrap(),
                hex::decode("FF").unwrap(),
                // 16 pushes
                // dup16
                hex::decode("8F").unwrap(),
                // push32 0
                hex::decode("7F").unwrap(),
                H256::zero().0.to_vec(),
                // sstore
                hex::decode("55").unwrap(),
            ]
            .into_iter()
            .concat()
        ),
        179_624_556.into()
    );
}

#[test]
fn test_basic_swap_vectors() {
    // Here we just try to test some small EVM contracts and ensure that they work.
    let evm_output = test_evm_vector(
        vec![
            // push32 37
            hex::decode("7F").unwrap(),
            u256_to_h256(37.into()).0.to_vec(),
            // push32 255
            hex::decode("7F").unwrap(),
            u256_to_h256(255.into()).0.to_vec(),
            // push32 100
            hex::decode("7F").unwrap(),
            u256_to_h256(100.into()).0.to_vec(),
            // swap2
            //      input output
            // 1     100     37
            // 2     255    255
            // 3      37    100
            hex::decode("91").unwrap(),
            // push32 0
            hex::decode("7F").unwrap(),
            H256::zero().0.to_vec(),
            // sstore
            hex::decode("55").unwrap(),
        ]
        .into_iter()
        .concat(),
    );
    assert_eq!(evm_output, 37.into());

    let evm_output = vec![
        // push32 179,624,556
        hex::decode("7F").unwrap(),
        u256_to_h256(179_624_556.into()).0.to_vec(),
        // push1 255
        hex::decode("60").unwrap(),
        hex::decode("FF").unwrap(),
        // push1 3
        hex::decode("60").unwrap(),
        hex::decode("03").unwrap(),
        // push1 255
        hex::decode("60").unwrap(),
        hex::decode("FF").unwrap(),
        // push1 3
        hex::decode("60").unwrap(),
        hex::decode("03").unwrap(),
        // push1 255
        hex::decode("60").unwrap(),
        hex::decode("FF").unwrap(),
        // push1 3
        hex::decode("60").unwrap(),
        hex::decode("03").unwrap(),
        // push1 255
        hex::decode("60").unwrap(),
        hex::decode("FF").unwrap(),
        // push1 3
        hex::decode("60").unwrap(),
        hex::decode("03").unwrap(),
        // push1 255
        hex::decode("60").unwrap(),
        hex::decode("FF").unwrap(),
        // push1 3
        hex::decode("60").unwrap(),
        hex::decode("03").unwrap(),
        // push1 255
        hex::decode("60").unwrap(),
        hex::decode("FF").unwrap(),
        // push1 3
        hex::decode("60").unwrap(),
        hex::decode("03").unwrap(),
        // push1 255
        hex::decode("60").unwrap(),
        hex::decode("FF").unwrap(),
        // push1 3
        hex::decode("60").unwrap(),
        hex::decode("03").unwrap(),
        // push1 255
        hex::decode("60").unwrap(),
        hex::decode("FF").unwrap(),
        // 16 pushes
        // push1 10
        hex::decode("60").unwrap(),
        hex::decode("0A").unwrap(),
        // swap16
        hex::decode("9F").unwrap(),
        // push32 0
        hex::decode("7F").unwrap(),
        H256::zero().0.to_vec(),
        // sstore
        hex::decode("55").unwrap(),
    ]
    .into_iter()
    .concat();
    let evm_output = test_evm_vector(evm_output);
    assert_eq!(evm_output, 179_624_556.into());
}

#[test]
fn test_basic_lt_vectors() {
    // Here we just try to test some small EVM contracts and ensure that they work.
    assert_eq!(
        test_evm_vector(
            vec![
                // push1 8
                hex::decode("60").unwrap(),
                hex::decode("08").unwrap(),
                // push1 10
                hex::decode("60").unwrap(),
                hex::decode("0A").unwrap(),
                // lt
                hex::decode("10").unwrap(),
                // push0
                hex::decode("5F").unwrap(),
                // sstore
                hex::decode("55").unwrap(),
            ]
            .into_iter()
            .concat()
        ),
        0.into()
    );
    assert_eq!(
        test_evm_vector(
            vec![
                // push1 24
                hex::decode("60").unwrap(),
                hex::decode("18").unwrap(),
                // push1 10
                hex::decode("60").unwrap(),
                hex::decode("0A").unwrap(),
                // lt
                hex::decode("10").unwrap(),
                // push0
                hex::decode("5F").unwrap(),
                // sstore
                hex::decode("55").unwrap(),
            ]
            .into_iter()
            .concat()
        ),
        1.into()
    );
    assert_eq!(
        test_evm_vector(
            vec![
                // push1 10
                hex::decode("60").unwrap(),
                hex::decode("0A").unwrap(),
                // push1 10
                hex::decode("60").unwrap(),
                hex::decode("0A").unwrap(),
                // lt
                hex::decode("10").unwrap(),
                // push0
                hex::decode("5F").unwrap(),
                // sstore
                hex::decode("55").unwrap(),
            ]
            .into_iter()
            .concat()
        ),
        0.into()
    );
}

#[test]
fn test_basic_gt_vectors() {
    // Here we just try to test some small EVM contracts and ensure that they work.
    assert_eq!(
        test_evm_vector(
            vec![
                // push1 4
                hex::decode("60").unwrap(),
                hex::decode("04").unwrap(),
                // push1 13
                hex::decode("60").unwrap(),
                hex::decode("0D").unwrap(),
                // gt
                hex::decode("11").unwrap(),
                // push0
                hex::decode("5F").unwrap(),
                // sstore
                hex::decode("55").unwrap(),
            ]
            .into_iter()
            .concat()
        ),
        1.into()
    );
    assert_eq!(
        test_evm_vector(
            vec![
                // push1 25
                hex::decode("60").unwrap(),
                hex::decode("19").unwrap(),
                // push1 9
                hex::decode("60").unwrap(),
                hex::decode("09").unwrap(),
                // gt
                hex::decode("11").unwrap(),
                // push0
                hex::decode("5F").unwrap(),
                // sstore
                hex::decode("55").unwrap(),
            ]
            .into_iter()
            .concat()
        ),
        0.into()
    );
    assert_eq!(
        test_evm_vector(
            vec![
                // push1 12
                hex::decode("60").unwrap(),
                hex::decode("0C").unwrap(),
                // push1 12
                hex::decode("60").unwrap(),
                hex::decode("0C").unwrap(),
                // gt
                hex::decode("11").unwrap(),
                // push0
                hex::decode("5F").unwrap(),
                // sstore
                hex::decode("55").unwrap(),
            ]
            .into_iter()
            .concat()
        ),
        0.into()
    );
}

#[test]
fn test_basic_slt_vectors() {
    // Here we just try to test some small EVM contracts and ensure that they work.
    assert_eq!(
        test_evm_vector(
            vec![
                // push32 -3
                hex::decode("7F").unwrap(),
                hex::decode("FFFFFFFFFFFFFFFFFFFFFFFFFFFFFFFFFFFFFFFFFFFFFFFFFFFFFFFFFFFFFFFD")
                    .unwrap(),
                // push1 13
                hex::decode("60").unwrap(),
                hex::decode("0D").unwrap(),
                // slt
                hex::decode("12").unwrap(),
                // push0
                hex::decode("5F").unwrap(),
                // sstore
                hex::decode("55").unwrap(),
            ]
            .into_iter()
            .concat()
        ),
        0.into()
    );
    assert_eq!(
        test_evm_vector(
            vec![
                // push1 7
                hex::decode("60").unwrap(),
                hex::decode("07").unwrap(),
                // push32 -8
                hex::decode("7F").unwrap(),
                hex::decode("FFFFFFFFFFFFFFFFFFFFFFFFFFFFFFFFFFFFFFFFFFFFFFFFFFFFFFFFFFFFFFF8")
                    .unwrap(),
                // slt
                hex::decode("12").unwrap(),
                // push0
                hex::decode("5F").unwrap(),
                // sstore
                hex::decode("55").unwrap(),
            ]
            .into_iter()
            .concat()
        ),
        1.into()
    );
    assert_eq!(
        test_evm_vector(
            vec![
                // push1 50
                hex::decode("60").unwrap(),
                hex::decode("3C").unwrap(),
                // push1 50
                hex::decode("60").unwrap(),
                hex::decode("3C").unwrap(),
                // slt
                hex::decode("12").unwrap(),
                // push0
                hex::decode("5F").unwrap(),
                // sstore
                hex::decode("55").unwrap(),
            ]
            .into_iter()
            .concat()
        ),
        0.into()
    );
}

#[test]
fn test_basic_sgt_vectors() {
    // Here we just try to test some small EVM contracts and ensure that they work.
    assert_eq!(
        test_evm_vector(
            vec![
                // push32 -3
                hex::decode("7F").unwrap(),
                hex::decode("FFFFFFFFFFFFFFFFFFFFFFFFFFFFFFFFFFFFFFFFFFFFFFFFFFFFFFFFFFFFFFFD")
                    .unwrap(),
                // push1 13
                hex::decode("60").unwrap(),
                hex::decode("0D").unwrap(),
                // sgt
                hex::decode("13").unwrap(),
                // push0
                hex::decode("5F").unwrap(),
                // sstore
                hex::decode("55").unwrap(),
            ]
            .into_iter()
            .concat()
        ),
        1.into()
    );
    assert_eq!(
        test_evm_vector(
            vec![
                // push1 7
                hex::decode("60").unwrap(),
                hex::decode("07").unwrap(),
                // push32 -8
                hex::decode("7F").unwrap(),
                hex::decode("FFFFFFFFFFFFFFFFFFFFFFFFFFFFFFFFFFFFFFFFFFFFFFFFFFFFFFFFFFFFFFF8")
                    .unwrap(),
                // sgt
                hex::decode("13").unwrap(),
                // push0
                hex::decode("5F").unwrap(),
                // sstore
                hex::decode("55").unwrap(),
            ]
            .into_iter()
            .concat()
        ),
        0.into()
    );
    assert_eq!(
        test_evm_vector(
            vec![
                // push1 50
                hex::decode("60").unwrap(),
                hex::decode("3C").unwrap(),
                // push1 50
                hex::decode("60").unwrap(),
                hex::decode("3C").unwrap(),
                // sgt
                hex::decode("13").unwrap(),
                // push0
                hex::decode("5F").unwrap(),
                // sstore
                hex::decode("55").unwrap(),
            ]
            .into_iter()
            .concat()
        ),
        0.into()
    );
}

#[test]
fn test_basic_eq_vectors() {
    // Here we just try to test some small EVM contracts and ensure that they work.
    assert_eq!(
        test_evm_vector(
            vec![
                // push1 3
                hex::decode("60").unwrap(),
                hex::decode("03").unwrap(),
                // push1 13
                hex::decode("60").unwrap(),
                hex::decode("0D").unwrap(),
                // eq
                hex::decode("14").unwrap(),
                // push0
                hex::decode("5F").unwrap(),
                // sstore
                hex::decode("55").unwrap(),
            ]
            .into_iter()
            .concat()
        ),
        0.into()
    );
    assert_eq!(
        test_evm_vector(
            vec![
                // push1 7
                hex::decode("60").unwrap(),
                hex::decode("07").unwrap(),
                // push1 8
                hex::decode("60").unwrap(),
                hex::decode("08").unwrap(),
                // eq
                hex::decode("14").unwrap(),
                // push0
                hex::decode("5F").unwrap(),
                // sstore
                hex::decode("55").unwrap(),
            ]
            .into_iter()
            .concat()
        ),
        0.into()
    );
    assert_eq!(
        test_evm_vector(
            vec![
                // push1 50
                hex::decode("60").unwrap(),
                hex::decode("3C").unwrap(),
                // push1 50
                hex::decode("60").unwrap(),
                hex::decode("3C").unwrap(),
                // eq
                hex::decode("14").unwrap(),
                // push0
                hex::decode("5F").unwrap(),
                // sstore
                hex::decode("55").unwrap(),
            ]
            .into_iter()
            .concat()
        ),
        1.into()
    );
}

#[test]
fn test_basic_iszero_vectors() {
    // Here we just try to test some small EVM contracts and ensure that they work.
    assert_eq!(
        test_evm_vector(
            vec![
                // push1 3
                hex::decode("60").unwrap(),
                hex::decode("03").unwrap(),
                // iszero
                hex::decode("15").unwrap(),
                // push0
                hex::decode("5F").unwrap(),
                // sstore
                hex::decode("55").unwrap(),
            ]
            .into_iter()
            .concat()
        ),
        0.into()
    );
    assert_eq!(
        test_evm_vector(
            vec![
                // push0
                hex::decode("5F").unwrap(),
                // iszero
                hex::decode("15").unwrap(),
                // push0
                hex::decode("5F").unwrap(),
                // sstore
                hex::decode("55").unwrap(),
            ]
            .into_iter()
            .concat()
        ),
        1.into()
    );
}

#[test]
fn test_basic_xor_vectors() {
    // Here we just try to test some small EVM contracts and ensure that they work.
    assert_eq!(
        test_evm_vector(
            vec![
                // push1 51
                hex::decode("60").unwrap(),
                hex::decode("33").unwrap(),
                // push1 18
                hex::decode("60").unwrap(),
                hex::decode("12").unwrap(),
                // xor
                hex::decode("18").unwrap(),
                // push0
                hex::decode("5F").unwrap(),
                // sstore
                hex::decode("55").unwrap(),
            ]
            .into_iter()
            .concat()
        ),
        33.into()
    );
    assert_eq!(
        test_evm_vector(
            vec![
                // push1 3
                hex::decode("60").unwrap(),
                hex::decode("03").unwrap(),
                // push1 12
                hex::decode("60").unwrap(),
                hex::decode("0C").unwrap(),
                // xor
                hex::decode("18").unwrap(),
                // push0
                hex::decode("5F").unwrap(),
                // sstore
                hex::decode("55").unwrap(),
            ]
            .into_iter()
            .concat()
        ),
        15.into()
    );
}

#[test]
fn test_basic_not_vectors() {
    // Here we just try to test some small EVM contracts and ensure that they work.
    assert_eq!(
        test_evm_vector(
            vec![
                // push32 MAX
                hex::decode("7F").unwrap(),
                hex::decode("FFFFFFFFFFFFFFFFFFFFFFFFFFFFFFFFFFFFFFFFFFFFFFFFFFFFFFFFFFFFFFFF")
                    .unwrap(),
                // not
                hex::decode("19").unwrap(),
                // push0
                hex::decode("5F").unwrap(),
                // sstore
                hex::decode("55").unwrap(),
            ]
            .into_iter()
            .concat()
        ),
        0.into()
    );
    assert_eq!(
        test_evm_vector(
            vec![
                // push32
                hex::decode("7F").unwrap(),
                hex::decode("FFFFFFFFFFFFFFFFFFFFFFFFFFFFFFFFFFFFFFFFFFFFFFFFFFFFFFFFFFFFFFAA")
                    .unwrap(),
                // not
                hex::decode("19").unwrap(),
                // push0
                hex::decode("5F").unwrap(),
                // sstore
                hex::decode("55").unwrap(),
            ]
            .into_iter()
            .concat()
        ),
        85.into()
    );
}

#[test]
fn test_basic_byte_vectors() {
    // Here we just try to test some small EVM contracts and ensure that they work.
    assert_eq!(
        test_evm_vector(
            vec![
                // push1 255
                hex::decode("60").unwrap(),
                hex::decode("FF").unwrap(),
                // push1 31
                hex::decode("60").unwrap(),
                hex::decode("1F").unwrap(),
                // byte
                hex::decode("1A").unwrap(),
                // push0
                hex::decode("5F").unwrap(),
                // sstore
                hex::decode("55").unwrap(),
            ]
            .into_iter()
            .concat()
        ),
        255.into()
    );
    assert_eq!(
        test_evm_vector(
            vec![
                // push2 A1FF
                hex::decode("61").unwrap(),
                hex::decode("A1FF").unwrap(),
                // push1 30
                hex::decode("60").unwrap(),
                hex::decode("1E").unwrap(),
                // byte
                hex::decode("1A").unwrap(),
                // push0
                hex::decode("5F").unwrap(),
                // sstore
                hex::decode("55").unwrap(),
            ]
            .into_iter()
            .concat()
        ),
        161.into()
    );
    assert_eq!(
        test_evm_vector(
            vec![
                // push32
                hex::decode("7F").unwrap(),
                hex::decode("B2FFFFFFFFFFFFFFFFFFFFFFFFFFFFFFFFFFFFFFFFFFFFFFFFFFFFFFFFFFFFFF")
                    .unwrap(),
                // push0
                hex::decode("5F").unwrap(),
                // byte
                hex::decode("1A").unwrap(),
                // push0
                hex::decode("5F").unwrap(),
                // sstore
                hex::decode("55").unwrap(),
            ]
            .into_iter()
            .concat()
        ),
        178.into()
    );
    assert_eq!(
        test_evm_vector(
            vec![
                // push32
                hex::decode("7F").unwrap(),
                hex::decode("B2FFFFFFFFFFFFFFFFFFFFFFFFFFFFFFFFFFFFFFFFFFFFFFFFFFFFFFFFFFFFFF")
                    .unwrap(),
                // push1 32
                hex::decode("60").unwrap(),
                hex::decode("20").unwrap(),
                // byte
                hex::decode("1A").unwrap(),
                // push0
                hex::decode("5F").unwrap(),
                // sstore
                hex::decode("55").unwrap(),
            ]
            .into_iter()
            .concat()
        ),
        0.into()
    );
    // SHL
    assert_eq!(
        test_evm_vector(
            vec![
                // push1 32
                hex::decode("60").unwrap(),
                hex::decode("20").unwrap(),
                // push1 2
                hex::decode("60").unwrap(),
                hex::decode("01").unwrap(),
                // shl
                hex::decode("1B").unwrap(),
                // push0
                hex::decode("5F").unwrap(),
                // sstore
                hex::decode("55").unwrap(),
            ]
            .into_iter()
            .concat()
        ),
        64.into()
    );
    // SHR
    assert_eq!(
        test_evm_vector(
            vec![
                // push1 32
                hex::decode("60").unwrap(),
                hex::decode("20").unwrap(),
                // push1 2
                hex::decode("60").unwrap(),
                hex::decode("01").unwrap(),
                // shr
                hex::decode("1C").unwrap(),
                // push0
                hex::decode("5F").unwrap(),
                // sstore
                hex::decode("55").unwrap(),
            ]
            .into_iter()
            .concat()
        ),
        16.into()
    );
    // SAR
    assert_eq!(
        test_evm_vector(
            vec![
                // push32
                hex::decode("7F").unwrap(),
                hex::decode("FFFFFFFFFFFFFFFFFFFFFFFFFFFFFFFFFFFFFFFFFFFFFFFFFFFFFFFFFFFFFFFE")
                    .unwrap(),
                // push1 2
                hex::decode("60").unwrap(),
                hex::decode("01").unwrap(),
                // sar
                hex::decode("1D").unwrap(),
                // push0
                hex::decode("5F").unwrap(),
                // sstore
                hex::decode("55").unwrap(),
            ]
            .into_iter()
            .concat()
        ),
        U256::from("FFFFFFFFFFFFFFFFFFFFFFFFFFFFFFFFFFFFFFFFFFFFFFFFFFFFFFFFFFFFFFFF")
    );
}

#[test]
fn test_basic_jump_vectors() {
    // Here we just try to test some small EVM contracts and ensure that they work.
    assert_eq!(
        test_evm_vector(
            vec![
                // push1 32
                hex::decode("60").unwrap(),
                hex::decode("20").unwrap(),
                // push1 64
                hex::decode("60").unwrap(),
                hex::decode("40").unwrap(),
                // push1 8
                hex::decode("60").unwrap(),
                hex::decode("08").unwrap(),
                // jump
                hex::decode("56").unwrap(),
                // add
                hex::decode("01").unwrap(),
                // jumpdest
                hex::decode("5B").unwrap(),
                // push0
                hex::decode("5F").unwrap(),
                // sstore
                hex::decode("55").unwrap(),
            ]
            .into_iter()
            .concat()
        ),
        64.into()
    );
}

#[test]
fn test_basic_jumpi_vectors() {
    // Here we just try to test some small EVM contracts and ensure that they work.
    assert_eq!(
        test_evm_vector(
            vec![
                // push1 32
                hex::decode("60").unwrap(),
                hex::decode("20").unwrap(),
                // push1 64
                hex::decode("60").unwrap(),
                hex::decode("40").unwrap(),
                // push1 1
                hex::decode("60").unwrap(),
                hex::decode("01").unwrap(),
                // push1 10
                hex::decode("60").unwrap(),
                hex::decode("0A").unwrap(),
                // jumpi
                hex::decode("57").unwrap(),
                // add
                hex::decode("01").unwrap(),
                // jumpdest
                hex::decode("5B").unwrap(),
                // push0
                hex::decode("5F").unwrap(),
                // sstore
                hex::decode("55").unwrap(),
            ]
            .into_iter()
            .concat()
        ),
        64.into()
    );
    assert_eq!(
        test_evm_vector(
            vec![
                // push1 32
                hex::decode("60").unwrap(),
                hex::decode("20").unwrap(),
                // push1 64
                hex::decode("60").unwrap(),
                hex::decode("40").unwrap(),
                // push0
                hex::decode("5F").unwrap(),
                // push1 8
                hex::decode("60").unwrap(),
                hex::decode("09").unwrap(),
                // jumpi
                hex::decode("57").unwrap(),
                // add
                hex::decode("01").unwrap(),
                // jumpdest
                hex::decode("5B").unwrap(),
                // push0
                hex::decode("5F").unwrap(),
                // sstore
                hex::decode("55").unwrap(),
            ]
            .into_iter()
            .concat()
        ),
        96.into()
    );
}

#[test]
fn test_basic_block_environment_vectors() {
    // Here we just try to test some small EVM contracts and ensure that they work.

    // blockhash
    let evm_output = test_evm_vector(
        vec![
            // push32 100
            hex::decode("7F").unwrap(),
            u256_to_h256(100.into()).0.to_vec(),
            // blockhash
            hex::decode("40").unwrap(),
            // push32 0
            hex::decode("7F").unwrap(),
            H256::zero().0.to_vec(),
            // sstore
            hex::decode("55").unwrap(),
        ]
        .into_iter()
        .concat(),
    );
    // Should be 0, since the item in the stack is the blockNumber used
    // The block number 100 was not created, so blockhash(100) == 0.
    assert_eq!(evm_output, 0.into());

    // current block number
    let evm_output = test_evm_vector(
        vec![
            // number
            hex::decode("43").unwrap(),
            // push32 0
            hex::decode("7F").unwrap(),
            H256::zero().0.to_vec(),
            // sstore
            hex::decode("55").unwrap(),
        ]
        .into_iter()
        .concat(),
    );
    assert_eq!(evm_output, 1.into());

    // chain-id
    let evm_output = test_evm_vector(
        vec![
            // chain-id
            hex::decode("46").unwrap(),
            // push32 0
            hex::decode("7F").unwrap(),
            H256::zero().0.to_vec(),
            // sstore
            hex::decode("55").unwrap(),
        ]
        .into_iter()
        .concat(),
    );
    assert_eq!(evm_output, 270.into());
}

#[test]
fn test_basic_pop_vectors() {
    // Here we just try to test some small EVM contracts and ensure that they work.
    assert_eq!(
        test_evm_vector(
            vec![
                // push1 160
                hex::decode("60").unwrap(),
                hex::decode("A0").unwrap(),
                // push1 31
                hex::decode("60").unwrap(),
                hex::decode("1F").unwrap(),
                // pop
                hex::decode("50").unwrap(),
                // push0
                hex::decode("5F").unwrap(),
                // sstore
                hex::decode("55").unwrap(),
            ]
            .into_iter()
            .concat()
        ),
        160.into()
    );
}

#[test]
fn test_basic_memory_vectors() {
    // Here we just try to test some small EVM contracts and ensure that they work.
    assert_eq!(
        test_evm_vector(
            vec![
                // push1 255
                hex::decode("60").unwrap(),
                hex::decode("FF").unwrap(),
                // push0
                hex::decode("5F").unwrap(),
                // mstore
                hex::decode("52").unwrap(),
                // push0
                hex::decode("5F").unwrap(),
                // mload
                hex::decode("51").unwrap(),
                // push0
                hex::decode("5F").unwrap(),
                // sstore
                hex::decode("55").unwrap(),
            ]
            .into_iter()
            .concat()
        ),
        255.into()
    );
    assert_eq!(
        test_evm_vector(
            vec![
                // push1 255
                hex::decode("60").unwrap(),
                hex::decode("FF").unwrap(),
                // push0
                hex::decode("5F").unwrap(),
                // mstore
                hex::decode("52").unwrap(),
                // push1 2
                hex::decode("60").unwrap(),
                hex::decode("02").unwrap(),
                // mload
                hex::decode("51").unwrap(),
                // push0
                hex::decode("5F").unwrap(),
                // sstore
                hex::decode("55").unwrap(),
            ]
            .into_iter()
            .concat()
        ),
        16_711_680.into()
    );
    assert_eq!(
        test_evm_vector(
            vec![
                // push1 255
                hex::decode("60").unwrap(),
                hex::decode("FF").unwrap(),
                // push0
                hex::decode("5F").unwrap(),
                // mstore
                hex::decode("52").unwrap(),
                // push1 32
                hex::decode("60").unwrap(),
                hex::decode("20").unwrap(),
                // mload
                hex::decode("51").unwrap(),
                // push0
                hex::decode("5F").unwrap(),
                // sstore
                hex::decode("55").unwrap(),
            ]
            .into_iter()
            .concat()
        ),
        0.into()
    );
    assert_eq!(
        test_evm_vector(
            vec![
                // push1 255
                hex::decode("60").unwrap(),
                hex::decode("FF").unwrap(),
                // push0
                hex::decode("5F").unwrap(),
                // mstore
                hex::decode("52").unwrap(),
                // push1 64
                hex::decode("60").unwrap(),
                hex::decode("40").unwrap(),
                // mload
                hex::decode("51").unwrap(),
                // push0
                hex::decode("5F").unwrap(),
                // sstore
                hex::decode("55").unwrap(),
            ]
            .into_iter()
            .concat()
        ),
        0.into()
    );
}

#[test]
fn test_basic_mstore8_vectors() {
    // Here we just try to test some small EVM contracts and ensure that they work.
    assert_eq!(
        test_evm_vector(
            vec![
                // push2 0xFFFF
                hex::decode("61").unwrap(),
                hex::decode("FFFF").unwrap(),
                // push0
                hex::decode("5F").unwrap(),
                // mstore8
                hex::decode("53").unwrap(),
                // push0
                hex::decode("5F").unwrap(),
                // mload
                hex::decode("51").unwrap(),
                // push0
                hex::decode("5F").unwrap(),
                // sstore
                hex::decode("55").unwrap(),
            ]
            .into_iter()
            .concat()
        ),
        h256_to_u256(
            H256::from_str("FF00000000000000000000000000000000000000000000000000000000000000")
                .unwrap()
        )
        .into()
    );
    assert_eq!(
        test_evm_vector(
            vec![
                // push2 0xAAFF
                hex::decode("61").unwrap(),
                hex::decode("AAFF").unwrap(),
                // push0
                hex::decode("5F").unwrap(),
                // mstore8
                hex::decode("53").unwrap(),
                // push1 0xBB
                hex::decode("60").unwrap(),
                hex::decode("BB").unwrap(),
                // push1 1
                hex::decode("60").unwrap(),
                hex::decode("01").unwrap(),
                // mstore8
                hex::decode("53").unwrap(),
                // push0
                hex::decode("5F").unwrap(),
                // mload
                hex::decode("51").unwrap(),
                // push0
                hex::decode("5F").unwrap(),
                // sstore
                hex::decode("55").unwrap(),
            ]
            .into_iter()
            .concat()
        ),
        h256_to_u256(
            H256::from_str("FFBB000000000000000000000000000000000000000000000000000000000000")
                .unwrap()
        )
        .into()
    );
    assert_eq!(
        test_evm_vector(
            vec![
                // push0
                hex::decode("5F").unwrap(),
                // push0
                hex::decode("5F").unwrap(),
                // mstore
                hex::decode("52").unwrap(),
                // push2 0xAABB
                hex::decode("61").unwrap(),
                hex::decode("AABB").unwrap(),
                // push1 32
                hex::decode("60").unwrap(),
                hex::decode("20").unwrap(),
                // mstore8
                hex::decode("53").unwrap(),
                // push1 1
                hex::decode("60").unwrap(),
                hex::decode("01").unwrap(),
                // mload
                hex::decode("51").unwrap(),
                // push0
                hex::decode("5F").unwrap(),
                // sstore
                hex::decode("55").unwrap(),
            ]
            .into_iter()
            .concat()
        ),
        187.into() // 0xBB
    );
}

#[test]
fn test_basic_sload_vectors() {
    // Here we just try to test some small EVM contracts and ensure that they work.
    assert_eq!(
        test_evm_vector(
            vec![
                // push32 0
                hex::decode("7F").unwrap(),
                H256::zero().0.to_vec(),
                // sload
                hex::decode("54").unwrap(),
                // push0
                hex::decode("5F").unwrap(),
                // sstore
                hex::decode("55").unwrap(),
            ]
            .into_iter()
            .concat()
        ),
        0.into()
    );

    assert_eq!(
        test_evm_vector(
            vec![
                // push32 2
                hex::decode("7F").unwrap(),
                u256_to_h256(2.into()).0.to_vec(),
                // push32 0
                hex::decode("7F").unwrap(),
                H256::zero().0.to_vec(),
                // sstore
                hex::decode("55").unwrap(),
                // push32 0
                hex::decode("7F").unwrap(),
                H256::zero().0.to_vec(),
                // sload
                hex::decode("54").unwrap(),
                // push0
                hex::decode("5F").unwrap(),
                // sstore
                hex::decode("55").unwrap(),
            ]
            .into_iter()
            .concat()
        ),
        2.into()
    );
}

#[test]
#[ignore = "Ignored because gas costs vary constantly as we change the code"]
fn test_sload_gas() {
    // Here we just try to test some small EVM contracts and ensure that they work.
    let initial_gas = U256::from_str_radix("1719c754", 16).unwrap();
    let gas_left = test_evm_vector(
        // sload cold
        vec![
            // push32 0
            hex::decode("7F").unwrap(),
            H256::zero().0.to_vec(),
            // sload
            hex::decode("54").unwrap(),
            // gas
            hex::decode("5A").unwrap(),
            // push0
            hex::decode("5F").unwrap(),
            // sstore
            hex::decode("55").unwrap(),
        ]
        .into_iter()
        .concat(),
    );
    assert_eq!(initial_gas - gas_left, U256::from_dec_str("2105").unwrap());

    let gas_left_2 = test_evm_vector(
        // sstore cold different value + sload warm
        vec![
            // push32 2
            hex::decode("7F").unwrap(),
            u256_to_h256(2.into()).0.to_vec(),
            // push32 0
            hex::decode("7F").unwrap(),
            H256::zero().0.to_vec(),
            // sstore
            hex::decode("55").unwrap(),
            // push32 0
            hex::decode("7F").unwrap(),
            H256::zero().0.to_vec(),
            // sload
            hex::decode("54").unwrap(),
            // gas
            hex::decode("5A").unwrap(),
            // push0
            hex::decode("5F").unwrap(),
            // sstore
            hex::decode("55").unwrap(),
        ]
        .into_iter()
        .concat(),
    );
    assert_eq!(
        initial_gas - gas_left_2,
        U256::from_dec_str("22211").unwrap()
    );

    let gas_left_3 = test_evm_vector(
        // sstore cold same value + sload warm
        vec![
            // push32 0
            hex::decode("7F").unwrap(),
            u256_to_h256(0.into()).0.to_vec(),
            // push32 0
            hex::decode("7F").unwrap(),
            H256::zero().0.to_vec(),
            // sstore
            hex::decode("55").unwrap(),
            // push32 0
            hex::decode("7F").unwrap(),
            H256::zero().0.to_vec(),
            // sload
            hex::decode("54").unwrap(),
            // gas
            hex::decode("5A").unwrap(),
            // push0
            hex::decode("5F").unwrap(),
            // sstore
            hex::decode("55").unwrap(),
        ]
        .into_iter()
        .concat(),
    );
    assert_eq!(
        initial_gas - gas_left_3,
        U256::from_dec_str("2311").unwrap()
    );

    let gas_left_4 = test_evm_vector(
        // sstore cold different value + sstore warm same value + sload warm
        vec![
            // push32 2
            hex::decode("7F").unwrap(),
            u256_to_h256(2.into()).0.to_vec(),
            // push32 0
            hex::decode("7F").unwrap(),
            H256::zero().0.to_vec(),
            // sstore
            hex::decode("55").unwrap(),
            // push32 0
            hex::decode("7F").unwrap(),
            u256_to_h256(0.into()).0.to_vec(),
            // push32 0
            hex::decode("7F").unwrap(),
            H256::zero().0.to_vec(),
            // sstore
            hex::decode("55").unwrap(),
            // push32 0
            hex::decode("7F").unwrap(),
            H256::zero().0.to_vec(),
            // sload
            hex::decode("54").unwrap(),
            // gas
            hex::decode("5A").unwrap(),
            // push0
            hex::decode("5F").unwrap(),
            // sstore
            hex::decode("55").unwrap(),
        ]
        .into_iter()
        .concat(),
    );
    assert_eq!(
        initial_gas - gas_left_4,
        U256::from_dec_str("22317").unwrap()
    );
}

#[test]
#[ignore = "Ignored because until we define what happens on mstore with expand memory this will fail"]
fn test_basic_msize_vectors() {
    // Here we just try to test some small EVM contracts and ensure that they work.
    assert_eq!(
        test_evm_vector(
            vec![
                // msize
                hex::decode("59").unwrap(),
                // push0
                hex::decode("5F").unwrap(),
                // sstore
                hex::decode("55").unwrap(),
            ]
            .into_iter()
            .concat()
        ),
        0.into()
    );

    assert_eq!(
        test_evm_vector(
            vec![
                // push32 2
                hex::decode("7F").unwrap(),
                u256_to_h256(2.into()).0.to_vec(),
                // push0
                hex::decode("5F").unwrap(),
                // mstore
                hex::decode("52").unwrap(),
                // msize
                hex::decode("59").unwrap(),
                // push0
                hex::decode("5F").unwrap(),
                // sstore
                hex::decode("55").unwrap(),
            ]
            .into_iter()
            .concat()
        ),
        32.into()
    );
}

#[test]
#[ignore = "Ignored because until we define what happens on mstore with expand memory this will fail"]
fn test_basic_msize_with_mstore_vectors() {
    // Here we just try to test some small EVM contracts and ensure that they work.
    assert_eq!(
        test_evm_vector(
            vec![
                // push32 2
                hex::decode("7F").unwrap(),
                u256_to_h256(2.into()).0.to_vec(),
                // push0
                hex::decode("5F").unwrap(),
                // mstore
                hex::decode("52").unwrap(),
                // msize
                hex::decode("59").unwrap(),
                // push0
                hex::decode("5F").unwrap(),
                // sstore
                hex::decode("55").unwrap(),
            ]
            .into_iter()
            .concat()
        ),
        32.into()
    );
}

#[test]
fn test_basic_caller_vectors() {
    // Here we just try to test some small EVM contracts and ensure that they work.
    assert_ne!(
        test_evm_vector(
            vec![
                // push0
                hex::decode("5F").unwrap(),
                // caller
                hex::decode("33").unwrap(),
                // push0
                hex::decode("5F").unwrap(),
                // sstore
                hex::decode("55").unwrap(),
            ]
            .into_iter()
            .concat()
        ),
        0.into()
    );
}

#[test]
fn test_basic_callvalue_vectors() {
    // Here we just try to test some small EVM contracts and ensure that they work.
    assert_eq!(
        test_evm_vector(
            vec![
                // push1 0xFF
                hex::decode("60").unwrap(),
                hex::decode("FF").unwrap(),
                // callvalue
                hex::decode("34").unwrap(),
                // push0
                hex::decode("5F").unwrap(),
                // sstore
                hex::decode("55").unwrap(),
            ]
            .into_iter()
            .concat()
        ),
        0.into()
    );
}

#[test]
fn test_basic_calldataload_vectors() {
    // Here we just try to test some small EVM contracts and ensure that they work.
    assert_eq!(
        test_evm_vector(
            vec![
                // push0
                hex::decode("5F").unwrap(),
                // calldataload
                hex::decode("35").unwrap(),
                // push0
                hex::decode("5F").unwrap(),
                // sstore
                hex::decode("55").unwrap(),
            ]
            .into_iter()
            .concat()
        ),
        0.into()
    );
}

#[test]
fn test_basic_calldatasize_vectors() {
    // Here we just try to test some small EVM contracts and ensure that they work.
    assert_eq!(
        test_evm_vector(
            vec![
                // push1 0xDD
                hex::decode("60").unwrap(),
                hex::decode("DD").unwrap(),
                // calldatasize
                hex::decode("36").unwrap(),
                // push0
                hex::decode("5F").unwrap(),
                // sstore
                hex::decode("55").unwrap(),
            ]
            .into_iter()
            .concat()
        ),
        0.into()
    );
}

#[test]
fn test_basic_calldatacopy_vectors() {
    // Here we just try to test some small EVM contracts and ensure that they work.
    assert_eq!(
        test_evm_vector(
            vec![
                // push1 9
                hex::decode("60").unwrap(),
                hex::decode("09").unwrap(),
                // push1 31
                hex::decode("60").unwrap(),
                hex::decode("1F").unwrap(),
                // push1 2
                hex::decode("60").unwrap(),
                hex::decode("02").unwrap(),
                // calldatacopy
                hex::decode("37").unwrap(),
                // push0
                hex::decode("5F").unwrap(),
                // mload
                hex::decode("51").unwrap(),
                // push0
                hex::decode("5F").unwrap(),
                // sstore
                hex::decode("55").unwrap(),
            ]
            .into_iter()
            .concat()
        ),
        0.into()
    );
}

#[test]
fn test_basic_calldatacopy_gas() {
    let consumed_gas_solidity = 26;
    let actual_initial_gas = get_actual_initial_gas();
    let evm_output = test_evm_vector(
        vec![
            // push1 9
            hex::decode("60").unwrap(),
            hex::decode("09").unwrap(),
            // push1 31
            hex::decode("60").unwrap(),
            hex::decode("1F").unwrap(),
            // push1 2
            hex::decode("60").unwrap(),
            hex::decode("02").unwrap(),
            // calldatacopy
            hex::decode("37").unwrap(),
            // push0
            hex::decode("5F").unwrap(),
            // mload
            hex::decode("51").unwrap(),
            // gas
            hex::decode("5A").unwrap(),
            // push0
            hex::decode("5F").unwrap(),
            // sstore
            hex::decode("55").unwrap(),
        ]
        .into_iter()
        .concat(),
    );
    let actual_consumed_gas = actual_initial_gas - evm_output;

    assert_eq!(actual_consumed_gas, consumed_gas_solidity.into());
}

#[test]
fn test_basic_address_vectors() {
    assert_eq!(
        test_evm_vector(
            vec![
                // push1 0xFF
                hex::decode("60").unwrap(),
                hex::decode("FF").unwrap(),
                // address
                hex::decode("30").unwrap(),
                // push0
                hex::decode("5F").unwrap(),
                // sstore
                hex::decode("55").unwrap(),
            ]
            .into_iter()
            .concat()
        ),
        h256_to_u256(H256::from(Address::from_str(CONTRACT_ADDRESS).unwrap())).into()
    );
}

#[test]
fn test_basic_balance_vectors() {
    assert_eq!(
        test_evm_vector(
            vec![
                // push20 CONTRACT_ADDRESS
                hex::decode("73").unwrap(),
                hex::decode(&CONTRACT_ADDRESS[2..]).unwrap(), // Remove 0x
                // balance
                hex::decode("31").unwrap(),
                // push0
                hex::decode("5F").unwrap(),
                // sstore
                hex::decode("55").unwrap(),
            ]
            .into_iter()
            .concat()
        ),
        0.into()
    )
}

#[test]
#[ignore = "Ignored because gas costs vary constantly as we change the code"]
fn test_basic_balance_gas_vectors() {
    let initial_gas = U256::from_str_radix("1719c754", 16).unwrap();
    let gas_left = test_evm_vector(
        // Contract address should be warm by default
        vec![
            // push20 CONTRACT_ADDRESS
            hex::decode("73").unwrap(),
            hex::decode(&CONTRACT_ADDRESS[2..]).unwrap(), // Remove 0x
            // balance
            hex::decode("31").unwrap(),
            // gas
            hex::decode("5A").unwrap(),
            // push0
            hex::decode("5F").unwrap(),
            // sstore
            hex::decode("55").unwrap(),
        ]
        .into_iter()
        .concat(),
    );
    assert_eq!(initial_gas - gas_left, U256::from_dec_str("105").unwrap());

    let gas_left = test_evm_vector(
        // Random Address
        vec![
            // push20 0xab03a0B5963f75f1C8485B355fF6D30f3093BDE8
            hex::decode("73").unwrap(),
            hex::decode("ab03a0B5963f75f1C8485B355fF6D30f3093BDE8").unwrap(),
            // balance
            hex::decode("31").unwrap(),
            // gas
            hex::decode("5A").unwrap(),
            // push0
            hex::decode("5F").unwrap(),
            // sstore
            hex::decode("55").unwrap(),
        ]
        .into_iter()
        .concat(),
    );
    assert_eq!(initial_gas - gas_left, U256::from_dec_str("2605").unwrap());

    let gas_left = test_evm_vector(
        // Random Address accesed twice
        vec![
            // push20 0xab03a0B5963f75f1C8485B355fF6D30f3093BDE8
            hex::decode("73").unwrap(),
            hex::decode("ab03a0B5963f75f1C8485B355fF6D30f3093BDE8").unwrap(),
            // balance
            hex::decode("31").unwrap(),
            // push20 0xgb03a0B5963f75f1C8485B355fF6D30f3093BDE8
            hex::decode("73").unwrap(),
            hex::decode("ab03a0B5963f75f1C8485B355fF6D30f3093BDE8").unwrap(),
            // balance
            hex::decode("31").unwrap(),
            // gas
            hex::decode("5A").unwrap(),
            // push0
            hex::decode("5F").unwrap(),
            // sstore
            hex::decode("55").unwrap(),
        ]
        .into_iter()
        .concat(),
    );
    assert_eq!(initial_gas - gas_left, U256::from_dec_str("2708").unwrap());
}

#[test]
fn test_basic_origin_vectors() {
    assert_ne!(
        test_evm_vector(
            vec![
                // push0
                hex::decode("5F").unwrap(),
                // origin
                hex::decode("32").unwrap(),
                // push0
                hex::decode("5F").unwrap(),
                // sstore
                hex::decode("55").unwrap(),
            ]
            .into_iter()
            .concat()
        ),
        0.into()
    )
}

#[test]
fn test_basic_pc_vectors() {
    assert_eq!(
        test_evm_vector(
            vec![
                // push1 0xFF
                hex::decode("60").unwrap(),
                hex::decode("FF").unwrap(),
                // pc
                hex::decode("58").unwrap(),
                // push0
                hex::decode("5F").unwrap(),
                // sstore
                hex::decode("55").unwrap(),
            ]
            .into_iter()
            .concat()
        ),
        2.into()
    );
    assert_eq!(
        test_evm_vector(
            vec![
                // push3 0xFFEEDD
                hex::decode("62").unwrap(),
                hex::decode("FFEEDD").unwrap(),
                // pc
                hex::decode("58").unwrap(),
                // push0
                hex::decode("5F").unwrap(),
                // sstore
                hex::decode("55").unwrap(),
            ]
            .into_iter()
            .concat()
        ),
        4.into()
    );
}

#[test]
#[ignore = "Ignored because gas costs vary constantly as we change the code"]
fn test_basic_gas_vectors() {
    assert_eq!(
        test_evm_vector(
            vec![
                // push1 0xFF
                hex::decode("60").unwrap(),
                hex::decode("FF").unwrap(),
                // gas
                hex::decode("5A").unwrap(),
                // push0
                hex::decode("5F").unwrap(),
                // sstore
                hex::decode("55").unwrap(),
            ]
            .into_iter()
            .concat()
        ),
        U256::from_dec_str("387565391").unwrap().into()
    );

    assert_eq!(
        test_evm_vector(
            vec![
                // push1 0xFF
                hex::decode("60").unwrap(),
                hex::decode("FF").unwrap(),
                // push1 0xEE
                hex::decode("60").unwrap(),
                hex::decode("EE").unwrap(),
                // push1 0xDD
                hex::decode("60").unwrap(),
                hex::decode("DD").unwrap(),
                // push1 0xCC
                hex::decode("60").unwrap(),
                hex::decode("CC").unwrap(),
                // address
                hex::decode("30").unwrap(),
                // gas
                hex::decode("5A").unwrap(),
                // push0
                hex::decode("5F").unwrap(),
                // sstore
                hex::decode("55").unwrap(),
            ]
            .into_iter()
            .concat()
        ),
        U256::from_dec_str("387565380").unwrap().into()
    );
}

#[test]
fn test_basic_create_vectors() {
    assert_ne!(
        test_evm_vector(
            vec![
                // push32
                hex::decode("7F").unwrap(),
                hex::decode("6080604052348015600e575f80fd5b50603e80601a5f395ff3fe60806040525f")
                    .unwrap(),
                // push0
                hex::decode("5F").unwrap(),
                // mstore
                hex::decode("52").unwrap(),
                // push32
                hex::decode("7F").unwrap(),
                hex::decode("80fdfea264697066735822122070e77c564e632657f44e4b3cb2d5d4f74255fc")
                    .unwrap(),
                // push1 32
                hex::decode("60").unwrap(),
                hex::decode("20").unwrap(),
                // mstore
                hex::decode("52").unwrap(),
                // push32
                hex::decode("7F").unwrap(),
                hex::decode("64ca5fae813eb74275609e61e364736f6c634300081900330000000000000000")
                    .unwrap(),
                // push1 64
                hex::decode("60").unwrap(),
                hex::decode("40").unwrap(),
                // mstore
                hex::decode("52").unwrap(),
                // push1 88
                hex::decode("60").unwrap(),
                hex::decode("58").unwrap(),
                // push0
                hex::decode("5F").unwrap(),
                // push0
                hex::decode("5F").unwrap(),
                // create
                hex::decode("F0").unwrap(),
                // push0
                hex::decode("5F").unwrap(),
                // sstore
                hex::decode("55").unwrap(),
            ]
            .into_iter()
            .concat()
        ),
        0.into()
    );
    assert_ne!(
        test_evm_vector(
            vec![
                // push32
                hex::decode("7F").unwrap(),
                hex::decode("6080604052348015600e575f80fd5b5060af80601a5f395ff3fe608060405234")
                    .unwrap(),
                // push0
                hex::decode("5F").unwrap(),
                // mstore
                hex::decode("52").unwrap(),
                // push32
                hex::decode("7F").unwrap(),
                hex::decode("8015600e575f80fd5b50600436106026575f3560e01c80636d4ce63c14602a57")
                    .unwrap(),
                // push1 32
                hex::decode("60").unwrap(),
                hex::decode("20").unwrap(),
                // mstore
                hex::decode("52").unwrap(),
                // push32
                hex::decode("7F").unwrap(),
                hex::decode("5b5f80fd5b60306044565b604051603b91906062565b60405180910390f35b5f")
                    .unwrap(),
                // push1 64
                hex::decode("60").unwrap(),
                hex::decode("40").unwrap(),
                // mstore
                hex::decode("52").unwrap(),
                // push32
                hex::decode("7F").unwrap(),
                hex::decode("6007905090565b5f819050919050565b605c81604c565b82525050565b5f6020")
                    .unwrap(),
                // push1 96
                hex::decode("60").unwrap(),
                hex::decode("60").unwrap(),
                // mstore
                hex::decode("52").unwrap(),
                // push32
                hex::decode("7F").unwrap(),
                hex::decode("8201905060735f8301846055565b9291505056fea26469706673582212201357")
                    .unwrap(),
                // push1 128
                hex::decode("60").unwrap(),
                hex::decode("80").unwrap(),
                // mstore
                hex::decode("52").unwrap(),
                // push32
                hex::decode("7F").unwrap(),
                hex::decode("3db24498d07df7d6344f02fa1ccf8e15038b10c382a6d71537a002ad4e736473")
                    .unwrap(),
                // push1 160
                hex::decode("60").unwrap(),
                hex::decode("A0").unwrap(),
                // mstore
                hex::decode("52").unwrap(),
                // push32
                hex::decode("7F").unwrap(),
                hex::decode("6f6c634300081900330000000000000000000000000000000000000000000000")
                    .unwrap(),
                // push1 192
                hex::decode("60").unwrap(),
                hex::decode("C0").unwrap(),
                // mstore
                hex::decode("52").unwrap(),
                // push1 201
                hex::decode("60").unwrap(),
                hex::decode("C9").unwrap(),
                // push0
                hex::decode("5F").unwrap(),
                // push0
                hex::decode("5F").unwrap(),
                // create
                hex::decode("F0").unwrap(),
                // push0
                hex::decode("5F").unwrap(),
                // sstore
                hex::decode("55").unwrap(),
            ]
            .into_iter()
            .concat()
        ),
        0.into()
    );
}

#[test]
fn test_basic_create2_vectors() {
    assert_eq!(
        test_evm_vector(
            vec![
                // push32
                hex::decode("7F").unwrap(),
                hex::decode("6080604052348015600e575f80fd5b50603e80601a5f395ff3fe60806040525f")
                    .unwrap(),
                // push0
                hex::decode("5F").unwrap(),
                // mstore
                hex::decode("52").unwrap(),
                // push32
                hex::decode("7F").unwrap(),
                hex::decode("80fdfea264697066735822122070e77c564e632657f44e4b3cb2d5d4f74255fc")
                    .unwrap(),
                // push1 32
                hex::decode("60").unwrap(),
                hex::decode("20").unwrap(),
                // mstore
                hex::decode("52").unwrap(),
                // push32
                hex::decode("7F").unwrap(),
                hex::decode("64ca5fae813eb74275609e61e364736f6c634300081900330000000000000000")
                    .unwrap(),
                // push1 64
                hex::decode("60").unwrap(),
                hex::decode("40").unwrap(),
                // mstore
                hex::decode("52").unwrap(),
                // push0
                hex::decode("5F").unwrap(),
                // push1 88
                hex::decode("60").unwrap(),
                hex::decode("58").unwrap(),
                // push0
                hex::decode("5F").unwrap(),
                // push0
                hex::decode("5F").unwrap(),
                // create2
                hex::decode("F5").unwrap(),
                // push0
                hex::decode("5F").unwrap(),
                // sstore
                hex::decode("55").unwrap(),
            ]
            .into_iter()
            .concat()
        ),
        h256_to_u256(
            H256::from_str("0x000000000000000000000000f9ce5b3ccbbbe0ce1a33b39bd9c723d048514878")
                .unwrap()
        )
        .into()
    );
}

#[test]
fn test_basic_call_vectors() {
    // Testing with:
    // function decimals() external pure override returns (uint8) {
    //    return 18;
    // }
    // from L2EthToken.sol

    let evm_output = test_evm_vector(
        vec![
            // push4 funcsel
            hex::decode("63").unwrap(),
            hex::decode("313ce567").unwrap(), // func selector
            // push0
            hex::decode("5F").unwrap(),
            // mstore
            hex::decode("52").unwrap(),
            // mem[0] = funcsel
            // push1 retSize
            hex::decode("60").unwrap(),
            hex::decode("20").unwrap(),
            // push1 retOff
            hex::decode("60").unwrap(),
            hex::decode("20").unwrap(),
            // push1 argSize 4bytes
            hex::decode("60").unwrap(),
            hex::decode("04").unwrap(),
            // push1 argOff
            hex::decode("60").unwrap(),
            hex::decode("1C").unwrap(),
            // push0 value
            hex::decode("5F").unwrap(),
            // push32 token_contract
            hex::decode("7F").unwrap(),
            hex::decode("000000000000000000000000000000000000000000000000000000000000800A")
                .unwrap(),
            // push4 gas
            hex::decode("63").unwrap(),
            hex::decode("FFFFFFFF").unwrap(),
            // call
            hex::decode("F1").unwrap(),
            // push1 memOffset
            hex::decode("60").unwrap(),
            hex::decode("20").unwrap(),
            // mload
            hex::decode("51").unwrap(),
            // push0
            hex::decode("5F").unwrap(),
            // sstore
            hex::decode("55").unwrap(),
        ]
        .into_iter()
        .concat(),
    );
    assert_eq!(evm_output, 18u32.into());
}

#[test]
fn test_basic_call_with_create_vectors() {
    // The following code is used to test the basic CALL operation
    // if the contract isEVM

    /*
        // Create a contract that creates an exception if first word of calldata is 0
        PUSH17 0x67600035600757FE5B60005260086018F3
        PUSH1 0
        MSTORE
        PUSH1 17
        PUSH1 15
        PUSH1 0
        CREATE

        // Call with non 0 calldata, returns success
        PUSH1 0
        PUSH1 0
        PUSH1 32
        PUSH1 0
        PUSH1 0
        DUP7
        PUSH2 0xFFFF
        CALL
    */

    let evm_output = test_evm_vector(
        vec![
            // push17 bytecode
            // Create a contract that creates an exception if first word of calldata is 0
            hex::decode("70").unwrap(),
            hex::decode("67600035600757FE5B60005260086018F3").unwrap(),
            // push0
            hex::decode("5F").unwrap(),
            // mstore
            hex::decode("52").unwrap(),
            // push1 17
            hex::decode("60").unwrap(),
            hex::decode("11").unwrap(),
            // push1 15
            hex::decode("60").unwrap(),
            hex::decode("0F").unwrap(),
            // push0
            hex::decode("5F").unwrap(),
            // create
            hex::decode("F0").unwrap(),
            // CALL
            // push0
            hex::decode("5F").unwrap(),
            // push0
            hex::decode("5F").unwrap(),
            // push1 32
            hex::decode("60").unwrap(),
            hex::decode("20").unwrap(),
            // push0
            hex::decode("5F").unwrap(),
            // push0
            hex::decode("5F").unwrap(),
            // dup6
            hex::decode("85").unwrap(),
            // push2 0xFFFF
            hex::decode("61").unwrap(),
            hex::decode("FFFF").unwrap(),
            // call
            hex::decode("F1").unwrap(),
            // push0
            hex::decode("5F").unwrap(),
            // sstore
            hex::decode("55").unwrap(),
        ]
        .into_iter()
        .concat(),
    );
    // TODO this test is an edge case, taking as example the following code:
    // https://www.evm.codes/playground?fork=shanghai&unit=Wei&codeType=Mnemonic&code='vreate%20ajontracbthatjreates%20a_exceptio_if%20firsbword%20ofjalldata%20isyq17yx67k035k757FE5Bk052k86018F3gzMSTORE~17~15gzCREATEzzvall%20with%20no%20parameters%2C%20returnygg~32ggzDUP6q2yxFFFFzCALL'~q1%20z%5Cny%200v%2F%2F%20CqzPUSHk600j%20cg~0bt%20_n%20%01_bgjkqvyz~_
    //
    // It seems to be an imposed limitation inherited from the implementation, the above code
    // tries to perform a call, since the no return was expected, executes
    // the 0th case of the switch statement of function _saveReturnDataAfterEVMCall()
    //
    // It has to be checked if the error comes from the call operation without parameters
    // or if it is a special case
    // assert_eq!(evm_output, 1u32.into());

    // The following contract is used to test a CALL after a CREATE
    // more rigourously
    /*
        // SPDX-License-Identifier: MIT
        pragma solidity ^0.8.20;

        contract Test {
            // selector == 0x6d4ce63c
            function get() pure public returns (uint256) {
                return 7;
            }
        }
    */

    let evm_output = test_evm_vector(
        vec![
            // push32
            hex::decode("7F").unwrap(),
            hex::decode("6080604052348015600e575f80fd5b5060af80601a5f395ff3fe608060405234")
                .unwrap(),
            // push0
            hex::decode("5F").unwrap(),
            // mstore
            hex::decode("52").unwrap(),
            // push32
            hex::decode("7F").unwrap(),
            hex::decode("8015600e575f80fd5b50600436106026575f3560e01c80636d4ce63c14602a57")
                .unwrap(),
            // push1 32
            hex::decode("60").unwrap(),
            hex::decode("20").unwrap(),
            // mstore
            hex::decode("52").unwrap(),
            // push32
            hex::decode("7F").unwrap(),
            hex::decode("5b5f80fd5b60306044565b604051603b91906062565b60405180910390f35b5f")
                .unwrap(),
            // push1 64
            hex::decode("60").unwrap(),
            hex::decode("40").unwrap(),
            // mstore
            hex::decode("52").unwrap(),
            // push32
            hex::decode("7F").unwrap(),
            hex::decode("6007905090565b5f819050919050565b605c81604c565b82525050565b5f6020")
                .unwrap(),
            // push1 96
            hex::decode("60").unwrap(),
            hex::decode("60").unwrap(),
            // mstore
            hex::decode("52").unwrap(),
            // push32
            hex::decode("7F").unwrap(),
            hex::decode("8201905060735f8301846055565b9291505056fea26469706673582212201357")
                .unwrap(),
            // push1 128
            hex::decode("60").unwrap(),
            hex::decode("80").unwrap(),
            // mstore
            hex::decode("52").unwrap(),
            // push32
            hex::decode("7F").unwrap(),
            hex::decode("3db24498d07df7d6344f02fa1ccf8e15038b10c382a6d71537a002ad4e736473")
                .unwrap(),
            // push1 160
            hex::decode("60").unwrap(),
            hex::decode("A0").unwrap(),
            // mstore
            hex::decode("52").unwrap(),
            // push32
            hex::decode("7F").unwrap(),
            hex::decode("6f6c634300081900330000000000000000000000000000000000000000000000")
                .unwrap(),
            // push1 192
            hex::decode("60").unwrap(),
            hex::decode("C0").unwrap(),
            // mstore
            hex::decode("52").unwrap(),
            // push1 201
            hex::decode("60").unwrap(),
            hex::decode("C9").unwrap(),
            // push0
            hex::decode("5F").unwrap(),
            // push0
            hex::decode("5F").unwrap(),
            // create
            hex::decode("F0").unwrap(),
            // CALL
            //--------------------------
            // push4 funcsel
            hex::decode("63").unwrap(),
            hex::decode("6d4ce63c").unwrap(), // func selector
            // push0
            hex::decode("5F").unwrap(),
            // mstore
            hex::decode("52").unwrap(),
            // mem[0] = funcsel
            // push1 retSize // 4 byte
            hex::decode("60").unwrap(),
            hex::decode("20").unwrap(),
            // push1 retOff
            hex::decode("60").unwrap(),
            hex::decode("20").unwrap(),
            // push1 argSize 4bytes -> func selector
            hex::decode("60").unwrap(),
            hex::decode("04").unwrap(),
            // push1 argOff 4bytes
            hex::decode("60").unwrap(),
            hex::decode("1C").unwrap(),
            // push0 value
            hex::decode("5F").unwrap(),
            // dup6 address of created contract
            hex::decode("85").unwrap(),
            // push4 gas
            hex::decode("63").unwrap(),
            hex::decode("FFFFFFFF").unwrap(),
            // call
            hex::decode("F1").unwrap(),
            // push1 memOffset
            hex::decode("60").unwrap(),
            hex::decode("20").unwrap(),
            // mload
            hex::decode("51").unwrap(),
            // push0
            hex::decode("5F").unwrap(),
            // sstore
            hex::decode("55").unwrap(),
        ]
        .into_iter()
        .concat(),
    );
    assert_eq!(evm_output, 7u32.into());
}

#[test]
<<<<<<< HEAD
=======
fn test_call_gas() {
    let consumed_gas_solidity = 67633;
    let actual_initial_gas = get_actual_initial_gas();
    let evm_output = test_evm_vector(
        vec![
            // push32
            hex::decode("7F").unwrap(),
            hex::decode("6080604052348015600e575f80fd5b5060af80601a5f395ff3fe608060405234")
                .unwrap(),
            // push0
            hex::decode("5F").unwrap(),
            // mstore
            hex::decode("52").unwrap(),
            // push32
            hex::decode("7F").unwrap(),
            hex::decode("8015600e575f80fd5b50600436106026575f3560e01c80636d4ce63c14602a57")
                .unwrap(),
            // push1 32
            hex::decode("60").unwrap(),
            hex::decode("20").unwrap(),
            // mstore
            hex::decode("52").unwrap(),
            // push32
            hex::decode("7F").unwrap(),
            hex::decode("5b5f80fd5b60306044565b604051603b91906062565b60405180910390f35b5f")
                .unwrap(),
            // push1 64
            hex::decode("60").unwrap(),
            hex::decode("40").unwrap(),
            // mstore
            hex::decode("52").unwrap(),
            // push32
            hex::decode("7F").unwrap(),
            hex::decode("6007905090565b5f819050919050565b605c81604c565b82525050565b5f6020")
                .unwrap(),
            // push1 96
            hex::decode("60").unwrap(),
            hex::decode("60").unwrap(),
            // mstore
            hex::decode("52").unwrap(),
            // push32
            hex::decode("7F").unwrap(),
            hex::decode("8201905060735f8301846055565b9291505056fea26469706673582212201357")
                .unwrap(),
            // push1 128
            hex::decode("60").unwrap(),
            hex::decode("80").unwrap(),
            // mstore
            hex::decode("52").unwrap(),
            // push32
            hex::decode("7F").unwrap(),
            hex::decode("3db24498d07df7d6344f02fa1ccf8e15038b10c382a6d71537a002ad4e736473")
                .unwrap(),
            // push1 160
            hex::decode("60").unwrap(),
            hex::decode("A0").unwrap(),
            // mstore
            hex::decode("52").unwrap(),
            // push32
            hex::decode("7F").unwrap(),
            hex::decode("6f6c634300081900330000000000000000000000000000000000000000000000")
                .unwrap(),
            // push1 192
            hex::decode("60").unwrap(),
            hex::decode("C0").unwrap(),
            // mstore
            hex::decode("52").unwrap(),
            // push1 201
            hex::decode("60").unwrap(),
            hex::decode("C9").unwrap(),
            // push0
            hex::decode("5F").unwrap(),
            // push0
            hex::decode("5F").unwrap(),
            // create
            hex::decode("F0").unwrap(),
            // CALL
            //--------------------------
            // push4 funcsel
            hex::decode("63").unwrap(),
            hex::decode("6d4ce63c").unwrap(), // func selector
            // push0
            hex::decode("5F").unwrap(),
            // mstore
            hex::decode("52").unwrap(),
            // mem[0] = funcsel
            // push1 retSize // 4 byte
            hex::decode("60").unwrap(),
            hex::decode("20").unwrap(),
            // push1 retOff
            hex::decode("60").unwrap(),
            hex::decode("20").unwrap(),
            // push1 argSize 4bytes -> func selector
            hex::decode("60").unwrap(),
            hex::decode("04").unwrap(),
            // push1 argOff 4bytes
            hex::decode("60").unwrap(),
            hex::decode("1C").unwrap(),
            // push0 value
            hex::decode("5F").unwrap(),
            // dup6 address of created contract
            hex::decode("85").unwrap(),
            // push4 gas
            hex::decode("63").unwrap(),
            hex::decode("FFFFFFFF").unwrap(),
            // call
            hex::decode("F1").unwrap(),
            // push1 memOffset
            hex::decode("60").unwrap(),
            hex::decode("20").unwrap(),
            // mload
            hex::decode("51").unwrap(),
            // gas
            hex::decode("5A").unwrap(),
            // push0
            hex::decode("5F").unwrap(),
            // sstore
            hex::decode("55").unwrap(),
        ]
        .into_iter()
        .concat(),
    );
    let actual_consumed_gas = actual_initial_gas - evm_output;

    assert_eq!(actual_consumed_gas, consumed_gas_solidity.into());
}

#[test]
fn test_codecopy_gas() {
    let consumed_gas_solidity = 29;
    let actual_initial_gas = get_actual_initial_gas();
    let evm_output = test_evm_vector(
        vec![
            //push0
            hex::decode("5F").unwrap(),
            //push0
            hex::decode("5F").unwrap(),
            //push1 32
            hex::decode("60").unwrap(),
            hex::decode("20").unwrap(),
            // codecopy
            hex::decode("39").unwrap(),
            //push0
            hex::decode("5F").unwrap(),
            //push1 31
            hex::decode("60").unwrap(),
            hex::decode("1F").unwrap(),
            //push1 8
            hex::decode("60").unwrap(),
            hex::decode("08").unwrap(),
            //codecopy
            hex::decode("39").unwrap(),
            // push0
            hex::decode("5f").unwrap(),
            // gas
            hex::decode("5A").unwrap(),
            // push0
            hex::decode("5F").unwrap(),
            // sstore
            hex::decode("55").unwrap(),
        ]
        .into_iter()
        .concat(),
    );
    let actual_consumed_gas = actual_initial_gas - evm_output;
    println!("actual_consumed_gas: {}", actual_consumed_gas);
    assert_eq!(actual_consumed_gas, consumed_gas_solidity.into());
}

#[test]
fn test_staticcall_gas() {
    let consumed_gas_solidity = 67631;
    let actual_initial_gas = get_actual_initial_gas();
    let evm_output = test_evm_vector(
        vec![
            // push32
            hex::decode("7F").unwrap(),
            hex::decode("6080604052348015600e575f80fd5b5060af80601a5f395ff3fe608060405234")
                .unwrap(),
            // push0
            hex::decode("5F").unwrap(),
            // mstore
            hex::decode("52").unwrap(),
            // push32
            hex::decode("7F").unwrap(),
            hex::decode("8015600e575f80fd5b50600436106026575f3560e01c80636d4ce63c14602a57")
                .unwrap(),
            // push1 32
            hex::decode("60").unwrap(),
            hex::decode("20").unwrap(),
            // mstore
            hex::decode("52").unwrap(),
            // push32
            hex::decode("7F").unwrap(),
            hex::decode("5b5f80fd5b60306044565b604051603b91906062565b60405180910390f35b5f")
                .unwrap(),
            // push1 64
            hex::decode("60").unwrap(),
            hex::decode("40").unwrap(),
            // mstore
            hex::decode("52").unwrap(),
            // push32
            hex::decode("7F").unwrap(),
            hex::decode("6007905090565b5f819050919050565b605c81604c565b82525050565b5f6020")
                .unwrap(),
            // push1 96
            hex::decode("60").unwrap(),
            hex::decode("60").unwrap(),
            // mstore
            hex::decode("52").unwrap(),
            // push32
            hex::decode("7F").unwrap(),
            hex::decode("8201905060735f8301846055565b9291505056fea26469706673582212201357")
                .unwrap(),
            // push1 128
            hex::decode("60").unwrap(),
            hex::decode("80").unwrap(),
            // mstore
            hex::decode("52").unwrap(),
            // push32
            hex::decode("7F").unwrap(),
            hex::decode("3db24498d07df7d6344f02fa1ccf8e15038b10c382a6d71537a002ad4e736473")
                .unwrap(),
            // push1 160
            hex::decode("60").unwrap(),
            hex::decode("A0").unwrap(),
            // mstore
            hex::decode("52").unwrap(),
            // push32
            hex::decode("7F").unwrap(),
            hex::decode("6f6c634300081900330000000000000000000000000000000000000000000000")
                .unwrap(),
            // push1 192
            hex::decode("60").unwrap(),
            hex::decode("C0").unwrap(),
            // mstore
            hex::decode("52").unwrap(),
            // push1 201
            hex::decode("60").unwrap(),
            hex::decode("C9").unwrap(),
            // push0
            hex::decode("5F").unwrap(),
            // push0
            hex::decode("5F").unwrap(),
            // create
            hex::decode("F0").unwrap(),
            // STATICCALL
            //--------------------------
            // push4 funcsel
            hex::decode("63").unwrap(),
            hex::decode("6d4ce63c").unwrap(), // func selector
            // push0
            hex::decode("5F").unwrap(),
            // mstore
            hex::decode("52").unwrap(),
            // mem[0] = funcsel
            // push1 retSize // 4 byte
            hex::decode("60").unwrap(),
            hex::decode("20").unwrap(),
            // push1 retOff
            hex::decode("60").unwrap(),
            hex::decode("20").unwrap(),
            // push1 argSize 4bytes -> func selector
            hex::decode("60").unwrap(),
            hex::decode("04").unwrap(),
            // push1 argOff 4bytes
            hex::decode("60").unwrap(),
            hex::decode("1C").unwrap(),
            // du5 address of created contract
            hex::decode("84").unwrap(),
            // push4 gas
            hex::decode("63").unwrap(),
            hex::decode("FFFFFFFF").unwrap(),
            // staticcall
            hex::decode("FA").unwrap(),
            // push1 memOffset
            hex::decode("60").unwrap(),
            hex::decode("20").unwrap(),
            // mload
            hex::decode("51").unwrap(),
            // gas
            hex::decode("5A").unwrap(),
            // push0
            hex::decode("5F").unwrap(),
            // sstore
            hex::decode("55").unwrap(),
        ]
        .into_iter()
        .concat(),
    );
    let actual_consumed_gas = actual_initial_gas - evm_output;
    assert_eq!(actual_consumed_gas, consumed_gas_solidity.into());
}

#[test]
fn test_delegatecall_gas() {
    let consumed_gas_solidity = 67631;
    let actual_initial_gas = get_actual_initial_gas();
    let evm_output = test_evm_vector(
        vec![
            // push32
            hex::decode("7F").unwrap(),
            hex::decode("6080604052348015600e575f80fd5b5060af80601a5f395ff3fe608060405234")
                .unwrap(),
            // push0
            hex::decode("5F").unwrap(),
            // mstore
            hex::decode("52").unwrap(),
            // push32
            hex::decode("7F").unwrap(),
            hex::decode("8015600e575f80fd5b50600436106026575f3560e01c80636d4ce63c14602a57")
                .unwrap(),
            // push1 32
            hex::decode("60").unwrap(),
            hex::decode("20").unwrap(),
            // mstore
            hex::decode("52").unwrap(),
            // push32
            hex::decode("7F").unwrap(),
            hex::decode("5b5f80fd5b60306044565b604051603b91906062565b60405180910390f35b5f")
                .unwrap(),
            // push1 64
            hex::decode("60").unwrap(),
            hex::decode("40").unwrap(),
            // mstore
            hex::decode("52").unwrap(),
            // push32
            hex::decode("7F").unwrap(),
            hex::decode("6007905090565b5f819050919050565b605c81604c565b82525050565b5f6020")
                .unwrap(),
            // push1 96
            hex::decode("60").unwrap(),
            hex::decode("60").unwrap(),
            // mstore
            hex::decode("52").unwrap(),
            // push32
            hex::decode("7F").unwrap(),
            hex::decode("8201905060735f8301846055565b9291505056fea26469706673582212201357")
                .unwrap(),
            // push1 128
            hex::decode("60").unwrap(),
            hex::decode("80").unwrap(),
            // mstore
            hex::decode("52").unwrap(),
            // push32
            hex::decode("7F").unwrap(),
            hex::decode("3db24498d07df7d6344f02fa1ccf8e15038b10c382a6d71537a002ad4e736473")
                .unwrap(),
            // push1 160
            hex::decode("60").unwrap(),
            hex::decode("A0").unwrap(),
            // mstore
            hex::decode("52").unwrap(),
            // push32
            hex::decode("7F").unwrap(),
            hex::decode("6f6c634300081900330000000000000000000000000000000000000000000000")
                .unwrap(),
            // push1 192
            hex::decode("60").unwrap(),
            hex::decode("C0").unwrap(),
            // mstore
            hex::decode("52").unwrap(),
            // push1 201
            hex::decode("60").unwrap(),
            hex::decode("C9").unwrap(),
            // push0
            hex::decode("5F").unwrap(),
            // push0
            hex::decode("5F").unwrap(),
            // create
            hex::decode("F0").unwrap(),
            // DELEGATECALL
            //--------------------------
            // push4 funcsel
            hex::decode("63").unwrap(),
            hex::decode("6d4ce63c").unwrap(), // func selector
            // push0
            hex::decode("5F").unwrap(),
            // mstore
            hex::decode("52").unwrap(),
            // mem[0] = funcsel
            // push1 retSize // 4 byte
            hex::decode("60").unwrap(),
            hex::decode("20").unwrap(),
            // push1 retOff
            hex::decode("60").unwrap(),
            hex::decode("20").unwrap(),
            // push1 argSize 4bytes -> func selector
            hex::decode("60").unwrap(),
            hex::decode("04").unwrap(),
            // push1 argOff 4bytes
            hex::decode("60").unwrap(),
            hex::decode("1C").unwrap(),
            // du5 address of created contract
            hex::decode("84").unwrap(),
            // push4 gas
            hex::decode("63").unwrap(),
            hex::decode("FFFFFFFF").unwrap(),
            // delegatecall
            hex::decode("F4").unwrap(),
            // push1 memOffset
            hex::decode("60").unwrap(),
            hex::decode("20").unwrap(),
            // mload
            hex::decode("51").unwrap(),
            // gas
            hex::decode("5A").unwrap(),
            // push0
            hex::decode("5F").unwrap(),
            // sstore
            hex::decode("55").unwrap(),
        ]
        .into_iter()
        .concat(),
    );
    let actual_consumed_gas = actual_initial_gas - evm_output;
    println!("actual_consumed_gas: {}", actual_consumed_gas);
    assert_eq!(actual_consumed_gas, consumed_gas_solidity.into());
}

#[test]
>>>>>>> 31c2cb5c
fn test_basic_environment3_vectors() {
    // Here we just try to test some small EVM contracts and ensure that they work.
    // gasprice
    let evm_output = test_evm_vector(
        vec![
            // push1 32
            hex::decode("60").unwrap(),
            hex::decode("20").unwrap(),
            // push1 16
            hex::decode("60").unwrap(),
            hex::decode("10").unwrap(),
            // gasprice
            hex::decode("3A").unwrap(),
            // push32 0
            hex::decode("7F").unwrap(),
            H256::zero().0.to_vec(),
            // sstore
            hex::decode("55").unwrap(),
        ]
        .into_iter()
        .concat(),
    );
    assert_eq!(evm_output, 250000000.into());

    // test OP_CODECOPY
    let evm_output = test_evm_vector(
        vec![
            // push1 7
            hex::decode("60").unwrap(),
            hex::decode("07").unwrap(),
            // push1 0
            hex::decode("60").unwrap(),
            hex::decode("00").unwrap(),
            // push1 0
            hex::decode("60").unwrap(),
            hex::decode("00").unwrap(),
            // codecopy
            hex::decode("39").unwrap(),
            // push1 0
            hex::decode("60").unwrap(),
            hex::decode("00").unwrap(),
            // mload
            hex::decode("51").unwrap(),
            // push32 0
            hex::decode("7F").unwrap(),
            H256::zero().0.to_vec(),
            // sstore
            hex::decode("55").unwrap(),
        ]
        .into_iter()
        .concat(),
    );
    assert_eq!(
        H256(evm_output.into()),
        H256(U256::from("6007600060003900000000000000000000000000000000000000000000000000").into())
    );

    // codesize
    let evm_output = test_evm_vector(
        vec![
            // push1 16
            hex::decode("60").unwrap(), // 1 byte
            hex::decode("10").unwrap(), // 1 byte
            // codesize
            hex::decode("38").unwrap(), // 1 byte
            // push32 0
            hex::decode("7F").unwrap(), // 1 byte
            H256::zero().0.to_vec(),    // 32 bytes
            // sstore
            hex::decode("55").unwrap(), // 1byte
        ]
        .into_iter()
        .concat(),
    );
    // codesize = 37 + memory_expansion = 64 (chunks of 32bytes)
    assert_eq!(evm_output, 64.into());
}

#[test]
fn test_basic_environment4_vectors() {
    // Here we just try to test some small EVM contracts and ensure that they work.
    // extcodesize
    // Using the following contract's deployed bytecode (len = 175):
    /*
    // SPDX-License-Identifier: MIT
    pragma solidity ^0.8.20;

    contract Test {
        // selector == 0x6d4ce63c
        function get() pure public returns (uint256) {
            return 7;
        }
    }
    */
    let evm_output = test_evm_vector(
        vec![
            // push32
            hex::decode("7F").unwrap(),
            hex::decode("6080604052348015600e575f80fd5b5060af80601a5f395ff3fe608060405234")
                .unwrap(),
            // push0
            hex::decode("5F").unwrap(),
            // mstore
            hex::decode("52").unwrap(),
            // push32
            hex::decode("7F").unwrap(),
            hex::decode("8015600e575f80fd5b50600436106026575f3560e01c80636d4ce63c14602a57")
                .unwrap(),
            // push1 32
            hex::decode("60").unwrap(),
            hex::decode("20").unwrap(),
            // mstore
            hex::decode("52").unwrap(),
            // push32
            hex::decode("7F").unwrap(),
            hex::decode("5b5f80fd5b60306044565b604051603b91906062565b60405180910390f35b5f")
                .unwrap(),
            // push1 64
            hex::decode("60").unwrap(),
            hex::decode("40").unwrap(),
            // mstore
            hex::decode("52").unwrap(),
            // push32
            hex::decode("7F").unwrap(),
            hex::decode("6007905090565b5f819050919050565b605c81604c565b82525050565b5f6020")
                .unwrap(),
            // push1 96
            hex::decode("60").unwrap(),
            hex::decode("60").unwrap(),
            // mstore
            hex::decode("52").unwrap(),
            // push32
            hex::decode("7F").unwrap(),
            hex::decode("8201905060735f8301846055565b9291505056fea26469706673582212201357")
                .unwrap(),
            // push1 128
            hex::decode("60").unwrap(),
            hex::decode("80").unwrap(),
            // mstore
            hex::decode("52").unwrap(),
            // push32
            hex::decode("7F").unwrap(),
            hex::decode("3db24498d07df7d6344f02fa1ccf8e15038b10c382a6d71537a002ad4e736473")
                .unwrap(),
            // push1 160
            hex::decode("60").unwrap(),
            hex::decode("A0").unwrap(),
            // mstore
            hex::decode("52").unwrap(),
            // push32
            hex::decode("7F").unwrap(),
            hex::decode("6f6c634300081900330000000000000000000000000000000000000000000000")
                .unwrap(),
            // push1 192
            hex::decode("60").unwrap(),
            hex::decode("C0").unwrap(),
            // mstore
            hex::decode("52").unwrap(),
            // push1 201
            hex::decode("60").unwrap(),
            hex::decode("C9").unwrap(),
            // push0
            hex::decode("5F").unwrap(),
            // push0
            hex::decode("5F").unwrap(),
            // create
            hex::decode("F0").unwrap(),
            // extcodesize
            hex::decode("3B").unwrap(),
            // push32 0
            hex::decode("7F").unwrap(),
            H256::zero().0.to_vec(),
            // sstore
            hex::decode("55").unwrap(),
        ]
        .into_iter()
        .concat(),
    );
    assert_eq!(evm_output, 175.into());

    let evm_output = test_evm_vector(
        vec![
            // push32
            hex::decode("7F").unwrap(),
            hex::decode("000000000000000000000000000000000000000000000000000000000000800A")
                .unwrap(),
            // extcodesize
            hex::decode("3B").unwrap(),
            // push32 0
            hex::decode("7F").unwrap(),
            H256::zero().0.to_vec(),
            // sstore
            hex::decode("55").unwrap(),
        ]
        .into_iter()
        .concat(),
    );
    assert_eq!(evm_output, 8224.into());

    // extcodecopy
    // Creates a constructor that creates a contract with 30 FF and 37 as code
    /*
    PUSH32 0x7FFFFFFFFFFFFFFFFFFFFFFFFFFFFFFFFFFFFFFFFFFFFFFFFFFFFFFFFFFFFFFF
    PUSH1 0
    MSTORE
    PUSH32 0x3760005260206000F30000000000000000000000000000000000000000000000
    PUSH1 32
    MSTORE

    // Create the contract with the constructor code above
    PUSH1 41
    PUSH1 0
    PUSH1 0
    CREATE // Puts the new contract address on the stack

    // Clear the memory for the examples
    PUSH1 0
    PUSH1 0
    MSTORE
    PUSH1 0
    PUSH1 32
    MSTORE

    // Example 1
    PUSH1 32
    PUSH1 0
    PUSH1 0
    DUP4
    EXTCODECOPY
    */
    let evm_output = test_evm_vector(
        vec![
            // push32
            hex::decode("7F").unwrap(),
            hex::decode("7FFFFFFFFFFFFFFFFFFFFFFFFFFFFFFFFFFFFFFFFFFFFFFFFFFFFFFFFFFFFFFF")
                .unwrap(),
            // push0
            hex::decode("5F").unwrap(),
            // mstore
            hex::decode("52").unwrap(),
            // push32
            hex::decode("7F").unwrap(),
            hex::decode("3760005260206000F30000000000000000000000000000000000000000000000")
                .unwrap(),
            // push1 32
            hex::decode("60").unwrap(),
            hex::decode("20").unwrap(),
            // mstore
            hex::decode("52").unwrap(),
            // push1 41
            hex::decode("60").unwrap(),
            hex::decode("29").unwrap(),
            // push0
            hex::decode("5F").unwrap(),
            // push0
            hex::decode("5F").unwrap(),
            // create
            hex::decode("F0").unwrap(),
            // push0 -- clear the memory
            hex::decode("5F").unwrap(),
            // push0
            hex::decode("5F").unwrap(),
            // mstore
            hex::decode("52").unwrap(),
            // push0
            hex::decode("5F").unwrap(),
            // push1 32
            hex::decode("60").unwrap(),
            hex::decode("20").unwrap(),
            // mstore
            hex::decode("52").unwrap(),
            // push1 32 -- begin extcodecopy
            hex::decode("60").unwrap(),
            hex::decode("20").unwrap(),
            // push0
            hex::decode("5F").unwrap(),
            // push0
            hex::decode("5F").unwrap(),
            // dup4
            hex::decode("83").unwrap(),
            // extcodecopy
            hex::decode("3C").unwrap(),
            // push1 memOffset
            hex::decode("60").unwrap(),
            hex::decode("00").unwrap(),
            // mload
            hex::decode("51").unwrap(),
            // push32 0
            hex::decode("7F").unwrap(),
            H256::zero().0.to_vec(),
            // sstore
            hex::decode("55").unwrap(),
        ]
        .into_iter()
        .concat(),
    );
    assert_eq!(
        H256(evm_output.into()),
        H256(U256::from("ffffffffffffffffffffffffffffffffffffffffffffffffffffffffffffff37").into())
    );

    let evm_output = test_evm_vector(
        vec![
            // push1 32 -- begin extcodecopy
            hex::decode("60").unwrap(),
            hex::decode("20").unwrap(),
            // push0
            hex::decode("5F").unwrap(),
            // push0
            hex::decode("5F").unwrap(),
            // push32
            hex::decode("7F").unwrap(),
            hex::decode("000000000000000000000000000000000000000000000000000000000000800A")
                .unwrap(),
            // extcodecopy
            hex::decode("3C").unwrap(),
            // push1 memOffset
            hex::decode("60").unwrap(),
            hex::decode("00").unwrap(),
            // mload
            hex::decode("51").unwrap(),
            // push32 0
            hex::decode("7F").unwrap(),
            H256::zero().0.to_vec(),
            // sstore
            hex::decode("55").unwrap(),
        ]
        .into_iter()
        .concat(),
    );
    assert_eq!(
        H256(evm_output.into()),
        H256(U256::from("0000006003300270000000d6033001970000000102200190000000230000c13d").into())
    );

    // returndatacopy
    let evm_output = test_evm_vector(
        vec![
            // push32
            hex::decode("7F").unwrap(),
            hex::decode("6080604052348015600e575f80fd5b5060af80601a5f395ff3fe608060405234")
                .unwrap(),
            // push0
            hex::decode("5F").unwrap(),
            // mstore
            hex::decode("52").unwrap(),
            // push32
            hex::decode("7F").unwrap(),
            hex::decode("8015600e575f80fd5b50600436106026575f3560e01c80636d4ce63c14602a57")
                .unwrap(),
            // push1 32
            hex::decode("60").unwrap(),
            hex::decode("20").unwrap(),
            // mstore
            hex::decode("52").unwrap(),
            // push32
            hex::decode("7F").unwrap(),
            hex::decode("5b5f80fd5b60306044565b604051603b91906062565b60405180910390f35b5f")
                .unwrap(),
            // push1 64
            hex::decode("60").unwrap(),
            hex::decode("40").unwrap(),
            // mstore
            hex::decode("52").unwrap(),
            // push32
            hex::decode("7F").unwrap(),
            hex::decode("6007905090565b5f819050919050565b605c81604c565b82525050565b5f6020")
                .unwrap(),
            // push1 96
            hex::decode("60").unwrap(),
            hex::decode("60").unwrap(),
            // mstore
            hex::decode("52").unwrap(),
            // push32
            hex::decode("7F").unwrap(),
            hex::decode("8201905060735f8301846055565b9291505056fea26469706673582212201357")
                .unwrap(),
            // push1 128
            hex::decode("60").unwrap(),
            hex::decode("80").unwrap(),
            // mstore
            hex::decode("52").unwrap(),
            // push32
            hex::decode("7F").unwrap(),
            hex::decode("3db24498d07df7d6344f02fa1ccf8e15038b10c382a6d71537a002ad4e736473")
                .unwrap(),
            // push1 160
            hex::decode("60").unwrap(),
            hex::decode("A0").unwrap(),
            // mstore
            hex::decode("52").unwrap(),
            // push32
            hex::decode("7F").unwrap(),
            hex::decode("6f6c634300081900330000000000000000000000000000000000000000000000")
                .unwrap(),
            // push1 192
            hex::decode("60").unwrap(),
            hex::decode("C0").unwrap(),
            // mstore
            hex::decode("52").unwrap(),
            // push1 201
            hex::decode("60").unwrap(),
            hex::decode("C9").unwrap(),
            // push0
            hex::decode("5F").unwrap(),
            // push0
            hex::decode("5F").unwrap(),
            // create
            hex::decode("F0").unwrap(),
            // push4 funcsel -- staticcall
            hex::decode("63").unwrap(),
            hex::decode("6d4ce63c").unwrap(), // func selector
            // push0
            hex::decode("5F").unwrap(),
            // mstore
            hex::decode("52").unwrap(),
            // mem[0] = funcsel
            // push1 retSize // 4 byte
            hex::decode("60").unwrap(),
            hex::decode("20").unwrap(),
            // push1 32 retOff
            hex::decode("60").unwrap(),
            hex::decode("20").unwrap(),
            // push1 argSize 4bytes -> func selector
            hex::decode("60").unwrap(),
            hex::decode("04").unwrap(),
            // push1 argOff 4bytes
            hex::decode("60").unwrap(),
            hex::decode("1C").unwrap(),
            // dup5 address of created contract
            hex::decode("84").unwrap(),
            // push4 gas
            hex::decode("63").unwrap(),
            hex::decode("FFFFFFFF").unwrap(),
            // staticcall
            hex::decode("FA").unwrap(),
            // pop
            hex::decode("50").unwrap(),
            // pop
            hex::decode("50").unwrap(),
            // push1 32 size
            hex::decode("60").unwrap(),
            hex::decode("20").unwrap(),
            // push1 00 offset
            hex::decode("60").unwrap(),
            hex::decode("00").unwrap(),
            // push1 64 destOffset
            hex::decode("60").unwrap(),
            hex::decode("40").unwrap(),
            // returndatacopy
            hex::decode("3E").unwrap(),
            // push1 memOffset
            hex::decode("60").unwrap(),
            hex::decode("40").unwrap(),
            // mload
            hex::decode("51").unwrap(),
            // push32
            hex::decode("7F").unwrap(),
            H256::zero().0.to_vec(),
            // sstore
            hex::decode("55").unwrap(),
        ]
        .into_iter()
        .concat(),
    );
    assert_eq!(H256(evm_output.into()), H256(U256::from("7").into()));
}

#[test]
#[ignore = "Ignored because the current compared values don't match"]
fn test_basic_extcodehash_vectors() {
    // extcodehash
    let evm_output = test_evm_vector(
        vec![
            // push32
            hex::decode("7F").unwrap(),
            hex::decode("6080604052348015600e575f80fd5b5060af80601a5f395ff3fe608060405234")
                .unwrap(),
            // push0
            hex::decode("5F").unwrap(),
            // mstore
            hex::decode("52").unwrap(),
            // push32
            hex::decode("7F").unwrap(),
            hex::decode("8015600e575f80fd5b50600436106026575f3560e01c80636d4ce63c14602a57")
                .unwrap(),
            // push1 32
            hex::decode("60").unwrap(),
            hex::decode("20").unwrap(),
            // mstore
            hex::decode("52").unwrap(),
            // push32
            hex::decode("7F").unwrap(),
            hex::decode("5b5f80fd5b60306044565b604051603b91906062565b60405180910390f35b5f")
                .unwrap(),
            // push1 64
            hex::decode("60").unwrap(),
            hex::decode("40").unwrap(),
            // mstore
            hex::decode("52").unwrap(),
            // push32
            hex::decode("7F").unwrap(),
            hex::decode("6007905090565b5f819050919050565b605c81604c565b82525050565b5f6020")
                .unwrap(),
            // push1 96
            hex::decode("60").unwrap(),
            hex::decode("60").unwrap(),
            // mstore
            hex::decode("52").unwrap(),
            // push32
            hex::decode("7F").unwrap(),
            hex::decode("8201905060735f8301846055565b9291505056fea26469706673582212201357")
                .unwrap(),
            // push1 128
            hex::decode("60").unwrap(),
            hex::decode("80").unwrap(),
            // mstore
            hex::decode("52").unwrap(),
            // push32
            hex::decode("7F").unwrap(),
            hex::decode("3db24498d07df7d6344f02fa1ccf8e15038b10c382a6d71537a002ad4e736473")
                .unwrap(),
            // push1 160
            hex::decode("60").unwrap(),
            hex::decode("A0").unwrap(),
            // mstore
            hex::decode("52").unwrap(),
            // push32
            hex::decode("7F").unwrap(),
            hex::decode("6f6c634300081900330000000000000000000000000000000000000000000000")
                .unwrap(),
            // push1 192
            hex::decode("60").unwrap(),
            hex::decode("C0").unwrap(),
            // mstore
            hex::decode("52").unwrap(),
            // push1 201
            hex::decode("60").unwrap(),
            hex::decode("C9").unwrap(),
            // push0
            hex::decode("5F").unwrap(),
            // push0
            hex::decode("5F").unwrap(),
            // create
            hex::decode("F0").unwrap(),
            // extcodehash
            hex::decode("3F").unwrap(),
            // push32
            hex::decode("7F").unwrap(),
            H256::zero().0.to_vec(),
            // sstore
            hex::decode("55").unwrap(),
        ]
        .into_iter()
        .concat(),
    );
    //assert_eq!(H256(evm_output.into()), H256(U256::from("0").into()));
    println!("{:?}", H256(evm_output.into()));

    // extcodehash
    let evm_output = test_evm_vector(
        vec![
            // push32
            hex::decode("7F").unwrap(),
            hex::decode("0000000000000000000000000000000000000000000000000000000000008002")
                .unwrap(),
            // extcodehash
            hex::decode("3F").unwrap(),
            // push32
            hex::decode("7F").unwrap(),
            H256::zero().0.to_vec(),
            // sstore
            hex::decode("55").unwrap(),
        ]
        .into_iter()
        .concat(),
    );
    println!("{:?}", H256(evm_output.into()));
    // bytecodehash obtained from era-contracts: system-contracts/SystemContractsHashes.json
    //assert_eq!(H256(evm_output.into()), H256(U256::from("0100007537b226f7de4103e8c2d1df831e990ff722dc3aca654fd45ce61bd2ec").into()));
}
#[test]
fn test_basic_logs_vectors() {
    // Here we just try to test some small EVM contracts and ensure that they work.
    // LOG0
    let evm_output = test_evm_logs(
        vec![
            // push1 37
            hex::decode("60").unwrap(),
            hex::decode("25").unwrap(),
            // push1 00
            hex::decode("60").unwrap(),
            hex::decode("00").unwrap(),
            // mstore
            hex::decode("52").unwrap(),
            // push1 32
            hex::decode("60").unwrap(),
            hex::decode("20").unwrap(),
            // push1 00
            hex::decode("60").unwrap(),
            hex::decode("00").unwrap(),
            // log0
            hex::decode("A0").unwrap(),
        ]
        .into_iter()
        .concat(),
    );

    for e in evm_output.events {
        if e.address == Address::from_str(CONTRACT_ADDRESS).unwrap() {
            assert!(e.indexed_topics.is_empty());
            assert_eq!(e.value[31], 37u8);
        }
    }

    // LOG1
    let evm_output = test_evm_logs(
        vec![
            // push1 37
            hex::decode("60").unwrap(),
            hex::decode("25").unwrap(),
            // push1 00
            hex::decode("60").unwrap(),
            hex::decode("00").unwrap(),
            // mstore
            hex::decode("52").unwrap(),
            // push1 64
            hex::decode("60").unwrap(),
            hex::decode("40").unwrap(),
            // push1 32
            hex::decode("60").unwrap(),
            hex::decode("20").unwrap(),
            // push1 00
            hex::decode("60").unwrap(),
            hex::decode("00").unwrap(),
            // log1
            hex::decode("A1").unwrap(),
        ]
        .into_iter()
        .concat(),
    );

    for e in evm_output.events {
        if e.address == Address::from_str(CONTRACT_ADDRESS).unwrap() {
            assert_eq!(e.indexed_topics[0], u256_to_h256(64.into()));
            assert_eq!(e.value[31], 37u8);
        }
    }

    // LOG2
    let evm_output = test_evm_logs(
        vec![
            // push1 37
            hex::decode("60").unwrap(),
            hex::decode("25").unwrap(),
            // push1 00
            hex::decode("60").unwrap(),
            hex::decode("00").unwrap(),
            // mstore
            hex::decode("52").unwrap(),
            // push1 64
            hex::decode("60").unwrap(),
            hex::decode("40").unwrap(),
            // push1 32
            hex::decode("60").unwrap(),
            hex::decode("20").unwrap(),
            // push1 32
            hex::decode("60").unwrap(),
            hex::decode("20").unwrap(),
            // push1 00
            hex::decode("60").unwrap(),
            hex::decode("00").unwrap(),
            // log2
            hex::decode("A2").unwrap(),
        ]
        .into_iter()
        .concat(),
    );

    for e in evm_output.events {
        if e.address == Address::from_str(CONTRACT_ADDRESS).unwrap() {
            assert_eq!(e.indexed_topics[0], u256_to_h256(32.into()));
            assert_eq!(e.indexed_topics[1], u256_to_h256(64.into()));
            assert_eq!(e.value[31], 37u8);
        }
    }

    // LOG4
    let evm_output = test_evm_logs(
        vec![
            // push1 37
            hex::decode("60").unwrap(),
            hex::decode("25").unwrap(),
            // push1 00
            hex::decode("60").unwrap(),
            hex::decode("00").unwrap(),
            // mstore
            hex::decode("52").unwrap(),
            // push1 64
            hex::decode("60").unwrap(),
            hex::decode("40").unwrap(),
            // push1 32
            hex::decode("60").unwrap(),
            hex::decode("20").unwrap(),
            // push1 16
            hex::decode("60").unwrap(),
            hex::decode("10").unwrap(),
            // push1 12
            hex::decode("60").unwrap(),
            hex::decode("0C").unwrap(),
            // push1 32
            hex::decode("60").unwrap(),
            hex::decode("20").unwrap(),
            // push1 00
            hex::decode("60").unwrap(),
            hex::decode("00").unwrap(),
            // log4
            hex::decode("A4").unwrap(),
        ]
        .into_iter()
        .concat(),
    );

    for e in evm_output.events {
        if e.address == Address::from_str(CONTRACT_ADDRESS).unwrap() {
            assert_eq!(e.indexed_topics[0], u256_to_h256(12.into()));
            assert_eq!(e.indexed_topics[1], u256_to_h256(16.into()));
            assert_eq!(e.indexed_topics[2], u256_to_h256(32.into()));
            assert_eq!(e.indexed_topics[3], u256_to_h256(64.into()));
            assert_eq!(e.value[31], 37u8);
        }
    }
}

#[test]
#[ignore = "It cannot be tested right now since test_evm_vector makes an assert checking if the transaction fails, In this case we want it to fail"]
fn test_basic_invalid_vectors() {
    // It cannot be tested right now since test_evm_vector makes an assert checking if the transaction fails
    // In this case we want it to fail
    test_evm_vector(
        vec![
            // invalid
            hex::decode("FE").unwrap(),
        ]
        .into_iter()
        .concat(),
    );
}

#[test]
#[ignore = "It cannot be tested right now since we dont yet have a way of checking the results of result opcode"]
fn test_basic_return_vectors() {
    // It cannot be tested right now since we dont yet have a way of checking the results of result opcode
    test_evm_vector(
        vec![
            // push32 0xFF01000000000000000000000000000000000000000000000000000000000000
            hex::decode("7F").unwrap(),
            hex::decode("FF01000000000000000000000000000000000000000000000000000000000000")
                .unwrap(),
            // push0
            hex::decode("5F").unwrap(),
            // mstore
            hex::decode("52").unwrap(),
            // push1 2
            hex::decode("60").unwrap(),
            hex::decode("02").unwrap(),
            // push0
            hex::decode("5F").unwrap(),
            // return
            hex::decode("F3").unwrap(),
        ]
        .into_iter()
        .concat(),
    );
    // Result should be 0xFF01
}

#[test]
fn test_basic_delegatecall_vectors() {
    assert_eq!(
        test_evm_vector(
            vec![
                // PUSH17 0x67600054600757FE5B60005260086018F3
                hex::decode("70").unwrap(),
                hex::decode("67600054600757FE5B60005260086018F3").unwrap(),
                // PUSH0
                hex::decode("5F").unwrap(),
                // MSTORE
                hex::decode("52").unwrap(),
                // PUSH1 17
                hex::decode("60").unwrap(),
                hex::decode("11").unwrap(),
                // PUSH1 15
                hex::decode("60").unwrap(),
                hex::decode("0F").unwrap(),
                // PUSH0
                hex::decode("5F").unwrap(),
                // CREATE
                hex::decode("F0").unwrap(),
                // PUSH0
                hex::decode("5F").unwrap(),
                // PUSH0
                hex::decode("5F").unwrap(),
                // PUSH0
                hex::decode("5F").unwrap(),
                // PUSH0
                hex::decode("5F").unwrap(),
                // DUP5
                hex::decode("84").unwrap(),
                // PUSH2 0xFFFF
                hex::decode("61").unwrap(),
                hex::decode("FFFF").unwrap(),
                // DELEGATECALL
                hex::decode("F4").unwrap(),
                // PUSH0
                hex::decode("5F").unwrap(),
                // SSTORE
                hex::decode("55").unwrap()
            ]
            .into_iter()
            .concat()
        ),
        0.into()
    );
    assert_eq!(
        test_evm_vector(
            vec![
                // PUSH17 0x67600054600757FE5B60005260086018F3
                hex::decode("70").unwrap(),
                hex::decode("67600054600757FE5B60005260086018F3").unwrap(),
                // PUSH0
                hex::decode("5F").unwrap(),
                // MSTORE
                hex::decode("52").unwrap(),
                // PUSH1 17
                hex::decode("60").unwrap(),
                hex::decode("11").unwrap(),
                // PUSH1 15
                hex::decode("60").unwrap(),
                hex::decode("0F").unwrap(),
                // PUSH0
                hex::decode("5F").unwrap(),
                // CREATE
                hex::decode("F0").unwrap(),
                // PUSH0
                hex::decode("5F").unwrap(),
                // PUSH1 1
                hex::decode("60").unwrap(),
                hex::decode("01").unwrap(),
                // PUSH0
                hex::decode("5F").unwrap(),
                // SSTORE
                hex::decode("55").unwrap(),
                // PUSH0
                hex::decode("5F").unwrap(),
                // PUSH0
                hex::decode("5F").unwrap(),
                // PUSH1 32
                hex::decode("60").unwrap(),
                hex::decode("20").unwrap(),
                // PUSH0
                hex::decode("5F").unwrap(),
                // DUP6
                hex::decode("85").unwrap(),
                // PUSH2 0xFFFF
                hex::decode("71").unwrap(),
                hex::decode("FFFF").unwrap(),
                // DELEGATECALL
                hex::decode("F4").unwrap(),
                // PUSH0
                hex::decode("5F").unwrap(),
                // SSTORE
                hex::decode("55").unwrap()
            ]
            .into_iter()
            .concat()
        ),
        1.into()
    );
}

#[test]
#[ignore = "It cannot be tested right now since test_evm_vector makes an assert checking if the transaction fails, In this case we want it to fail and check if the result is correct"]
fn test_basic_revert_vectors() {
    // It cannot be tested right now since test_evm_vector makes an assert checking if the transaction fails
    // In this case we want it to fail and check if the result is correct
    test_evm_vector(
        vec![
            // push32 0xFF01000000000000000000000000000000000000000000000000000000000000
            hex::decode("7F").unwrap(),
            hex::decode("FF01000000000000000000000000000000000000000000000000000000000000")
                .unwrap(),
            // push0
            hex::decode("5F").unwrap(),
            // mstore
            hex::decode("52").unwrap(),
            // push1 2
            hex::decode("60").unwrap(),
            hex::decode("02").unwrap(),
            // push0
            hex::decode("5F").unwrap(),
            // revert
            hex::decode("FD").unwrap(),
        ]
        .into_iter()
        .concat(),
    );
    // Result should be 0xFF01, maybe it includes the gas before?
}

#[test]
fn test_basic_precompiles_vectors() {
    let evm_vector = test_evm_vector(
        vec![
            // push4 FFFF_FFFF
            hex::decode("63").unwrap(),
            hex::decode("FFFFFFFF").unwrap(),
            // push0
            hex::decode("5F").unwrap(),
            // mstore
            hex::decode("52").unwrap(),
            // mem[0] = FFFF_FFFF
            // push1 retSize
            hex::decode("60").unwrap(),
            hex::decode("20").unwrap(),
            // push1 retOff
            hex::decode("60").unwrap(),
            hex::decode("20").unwrap(),
            // push1 argSize 4bytes
            hex::decode("60").unwrap(),
            hex::decode("04").unwrap(),
            // push1 argOff
            hex::decode("60").unwrap(),
            hex::decode("1C").unwrap(),
            // push1 0x2 -- SHA256 precompile
            hex::decode("60").unwrap(),
            hex::decode("02").unwrap(),
            // push4 gas
            hex::decode("63").unwrap(),
            hex::decode("FFFFFFFF").unwrap(),
            // staticcall
            hex::decode("FA").unwrap(),
            // pop
            hex::decode("50").unwrap(),
            // push1 memOffset
            hex::decode("60").unwrap(),
            hex::decode("20").unwrap(),
            // mload
            hex::decode("51").unwrap(),
            // push32 0
            hex::decode("7F").unwrap(),
            H256::zero().0.to_vec(),
            // sstore
            hex::decode("55").unwrap(),
        ]
        .into_iter()
        .concat(),
    );
    // calldata for `SHA256(FFFFFFFF)`.
    let sha256 = "ad95131bc0b799c0b1af477fb14fcf26a6a9f76079e48bf090acb7e8367bfd0e";
    assert_eq!(H256(evm_vector.into()), H256::from_str(sha256).unwrap());

    let evm_vector = test_evm_vector(
        vec![
            // push1
            hex::decode("60").unwrap(),
            hex::decode("FF").unwrap(),
            // push0
            hex::decode("5F").unwrap(),
            // mstore
            hex::decode("52").unwrap(),
            // mem[0] = FF
            // push1 retSize
            hex::decode("60").unwrap(),
            hex::decode("20").unwrap(),
            // push1 retOff
            hex::decode("60").unwrap(),
            hex::decode("20").unwrap(),
            // push1 argSize 1bytes
            hex::decode("60").unwrap(),
            hex::decode("01").unwrap(),
            // push1 argOff
            hex::decode("60").unwrap(),
            hex::decode("1F").unwrap(),
            // push0 value
            hex::decode("5F").unwrap(),
            // push1 0x2 -- SHA256 precompile
            hex::decode("60").unwrap(),
            hex::decode("02").unwrap(),
            // push4 gas
            hex::decode("63").unwrap(),
            hex::decode("FFFFFFFF").unwrap(),
            // call
            hex::decode("F1").unwrap(),
            // pop
            hex::decode("50").unwrap(),
            // push1 memOffset
            hex::decode("60").unwrap(),
            hex::decode("20").unwrap(),
            // mload
            hex::decode("51").unwrap(),
            // push32 0
            hex::decode("7F").unwrap(),
            H256::zero().0.to_vec(),
            // sstore
            hex::decode("55").unwrap(),
        ]
        .into_iter()
        .concat(),
    );
    let sha256 = "a8100ae6aa1940d0b663bb31cd466142ebbdbd5187131b92d93818987832eb89";
    assert_eq!(H256(evm_vector.into()), H256::from_str(sha256).unwrap());
}

fn assert_deployed_hash<H: HistoryMode>(
    tester: &mut VmTester<H>,
    address: Address,
    expected_deployed_code_hash: H256,
) {
    let stored_evm_code_hash = tester.vm.storage.borrow_mut().get_value(&StorageKey::new(
        AccountTreeId::new(CONTRACT_DEPLOYER_ADDRESS),
        key_for_evm_hash(&address),
    ));
    assert_eq!(
        stored_evm_code_hash, expected_deployed_code_hash,
        "EVM code hash wasn't stored correctly"
    );
}

// fn deploy_evm_contrac2<H: HistoryMode>(
//     dispatcher: TracerDispatcher<StorageView<InMemoryStorage>, HistoryEnabled>,
//     tester: &mut VmTester<H>,
//     folder_name: &str,
//     contract_name: &str,
// ) -> (Address, Contract) {
//     let account = &mut tester.rich_accounts[0];

//     let (counter_bytecode, counter_deployed_bytecode) =
//         read_test_evm_bytecode(folder_name, contract_name);
//     let abi = load_test_evm_contract(folder_name, contract_name);

//     let sample_evm_code = counter_bytecode;
//     let expected_deployed_code_hash = H256(keccak256(&counter_deployed_bytecode));

//     let tx = account.get_l2_tx_for_execute(
//         Execute {
//             contract_address: None,
//             calldata: sample_evm_code,
//             value: U256::zero(),
//             factory_deps: None,
//         },
//         None,
//     );

//     tester.vm.push_transaction(tx);
//     let tx_result: crate::vm_latest::VmExecutionResultAndLogs =
//         tester.vm.inspect(dispatcher.into(), VmExecutionMode::OneTx);

//     assert!(
//         !tx_result.result.is_failed(),
//         "Transaction wasn't successful"
//     );

//     let expected_deployed_address = deployed_address_evm_create(account.address, U256::zero());
//     assert_deployed_hash(
//         tester,
//         expected_deployed_address,
//         expected_deployed_code_hash,
//     );

//     (expected_deployed_address, abi)
// }

fn deploy_evm_contract<H: HistoryMode>(
    tester: &mut VmTester<H>,
    folder_name: &str,
    contract_name: &str,
) -> (Address, Contract) {
    let account = &mut tester.rich_accounts[0];

    let (counter_bytecode, counter_deployed_bytecode) =
        read_test_evm_bytecode(folder_name, contract_name);
    let abi = load_test_evm_contract(folder_name, contract_name);

    let sample_evm_code = counter_bytecode;
    let expected_deployed_code_hash = H256(keccak256(&counter_deployed_bytecode));

    let tx = account.get_l2_tx_for_execute(
        Execute {
            contract_address: None,
            calldata: sample_evm_code,
            value: U256::zero(),
            factory_deps: None,
        },
        None,
    );

    tester.vm.push_transaction(tx);
    let tx_result: crate::vm_latest::VmExecutionResultAndLogs =
        tester.vm.execute(VmExecutionMode::OneTx);

    assert!(
        !tx_result.result.is_failed(),
        "Transaction wasn't successful"
    );

    let expected_deployed_address = deployed_address_evm_create(account.address, U256::zero());
    assert_deployed_hash(
        tester,
        expected_deployed_address,
        expected_deployed_code_hash,
    );

    (expected_deployed_address, abi)
}

#[test]
fn test_basic_evm_interaction() {
    // In this test, we aim to test whether a simple account interaction (without any fee logic)
    // will work. The account will try to deploy a simple contract from integration tests.
    let mut vm = VmTesterBuilder::new(HistoryEnabled)
        .with_empty_in_memory_storage()
        .with_execution_mode(TxExecutionMode::VerifyExecute)
        .with_random_rich_accounts(1)
        .build();

    let (expected_deployed_address, abi) = deploy_evm_contract(&mut vm, "counter", "Counter");
    let account = &mut vm.rich_accounts[0];

    let tx2 = account.get_l2_tx_for_execute(
        Execute {
            contract_address: Some(expected_deployed_address),
            calldata: abi
                .function("increment")
                .unwrap()
                .encode_input(&[Token::Uint(U256::from(15))])
                .unwrap(),
            value: U256::zero(),
            factory_deps: None,
        },
        None,
    );
    vm.vm.push_transaction(tx2);
    let tx_result: crate::vm_latest::VmExecutionResultAndLogs =
        vm.vm.execute(VmExecutionMode::OneTx);
    assert!(
        !tx_result.result.is_failed(),
        "Transaction wasn't successful"
    );

    let tx3 = account.get_l2_tx_for_execute(
        Execute {
            contract_address: Some(expected_deployed_address),
            calldata: abi
                .function("increment")
                .unwrap()
                .encode_input(&[Token::Uint(U256::from(35))])
                .unwrap(),
            value: U256::zero(),
            factory_deps: None,
        },
        None,
    );
    vm.vm.push_transaction(tx3);
    let tx_result: crate::vm_latest::VmExecutionResultAndLogs =
        vm.vm.execute(VmExecutionMode::OneTx);
    assert!(
        !tx_result.result.is_failed(),
        "Transaction wasn't successful"
    );

    let batch_result = vm.vm.execute(VmExecutionMode::Batch);
    assert!(!batch_result.result.is_failed(), "Batch wasn't successful");

    let saved_value = vm.vm.storage.borrow_mut().get_value(&StorageKey::new(
        AccountTreeId::new(expected_deployed_address),
        H256::zero(),
    ));
    assert_eq!(h256_to_u256(saved_value), U256::from(50));
}

#[test]
fn test_evm_gas_consumption() {
    // In this test, we aim to test whether a simple account interaction (without any fee logic)
    // will work. The account will try to deploy a simple contract from integration tests.
    let mut vm = VmTesterBuilder::new(HistoryEnabled)
        .with_empty_in_memory_storage()
        .with_execution_mode(TxExecutionMode::VerifyExecute)
        .with_random_rich_accounts(1)
        .build();

    let (expected_deployed_address, abi) = deploy_evm_contract(&mut vm, "gas-tester", "GasTester");
    println!("Deployed address: {:?}", expected_deployed_address);

    let account = &mut vm.rich_accounts[0];

    let tx1 = account.get_l2_tx_for_execute(
        Execute {
            contract_address: Some(expected_deployed_address),
            calldata: abi.function("testGas").unwrap().encode_input(&[]).unwrap(),
            value: U256::zero(),
            factory_deps: None,
        },
        None,
    );
    vm.vm.push_transaction(tx1);
    let tx_result = vm.vm.inspect(
        EvmDebugTracer::new().into_tracer_pointer().into(),
        VmExecutionMode::OneTx,
    );
    assert!(
        !tx_result.result.is_failed(),
        "Transaction wasn't successful"
    );
}

#[test]
fn test_evm_basic_create() {
    let mut vm = VmTesterBuilder::new(HistoryEnabled)
        .with_empty_in_memory_storage()
        .with_execution_mode(TxExecutionMode::VerifyExecute)
        .with_random_rich_accounts(1)
        .build();

    let (factory_address, _) = deploy_evm_contract(&mut vm, "create", "Import");

    // When the "Import" contract is deployed, it will create a new contract "Foo", so we just double check that it has also been deployed

    let (foo_constructor_bytecode, foo_deployed_bytecode) = read_test_evm_bytecode("create", "Foo");

    let expected_deployed_code_hash = H256(keccak256(&foo_deployed_bytecode));

    assert_deployed_hash(
        &mut vm,
        // One, because newly deployed EVM contract will have nonce 1
        deployed_address_evm_create(factory_address, U256::one()),
        expected_deployed_code_hash,
    );

    assert_deployed_hash(
        &mut vm,
        deployed_address_evm_create2(
            factory_address,
            H256::zero(),
            H256(keccak256(&foo_constructor_bytecode)),
        ),
        expected_deployed_code_hash,
    )
}

#[test]
fn test_evm_staticcall_behavior() {
    let zkevm_static_caller = read_bytecode("etc/contracts-test-data/artifacts-zk/contracts/evm-simulator/StaticCaller.sol/StaticCallTester.json");
    let zkevm_static_caller_abi = load_contract("etc/contracts-test-data/artifacts-zk/contracts/evm-simulator/StaticCaller.sol/StaticCallTester.json");
    let zkevm_static_caller_address = Address::random();

    let mut vm = VmTesterBuilder::new(HistoryEnabled)
        .with_empty_in_memory_storage()
        .with_execution_mode(TxExecutionMode::VerifyExecute)
        .with_random_rich_accounts(1)
        .with_custom_contracts(vec![(
            zkevm_static_caller,
            zkevm_static_caller_address,
            false,
        )])
        .build();

    let (address, abi) = deploy_evm_contract(&mut vm, "staticcall", "StaticCallTester");
    let account = &mut vm.rich_accounts[0];

    // Firsly, we check the correct behavior within EVM only.
    let tx = account.get_l2_tx_for_execute(
        Execute {
            contract_address: Some(address),
            calldata: abi.function("test").unwrap().encode_input(&[]).unwrap(),
            value: U256::zero(),
            factory_deps: None,
        },
        None,
    );
    vm.vm.push_transaction(tx);
    let tx_result: crate::vm_latest::VmExecutionResultAndLogs =
        vm.vm.execute(VmExecutionMode::OneTx);
    println!("{:#?}", tx_result.result);
    assert!(
        !tx_result.result.is_failed(),
        "Transaction wasn't successful"
    );

    // Secondly, we check the correct behavior when zkEVM calls EVM.
    let test_inner_calldata = abi
        .function("testInner")
        .unwrap()
        .encode_input(&[])
        .unwrap();
    let tx = account.get_l2_tx_for_execute(
        Execute {
            contract_address: Some(zkevm_static_caller_address),
            calldata: zkevm_static_caller_abi
                .function("performStaticCall")
                .unwrap()
                .encode_input(&[Token::Address(address), Token::Bytes(test_inner_calldata)])
                .unwrap(),
            value: U256::zero(),
            factory_deps: None,
        },
        None,
    );
    vm.vm.push_transaction(tx);
    let tx_result: crate::vm_latest::VmExecutionResultAndLogs =
        vm.vm.execute(VmExecutionMode::OneTx);
    println!("{:#?}", tx_result.result);
    assert!(
        !tx_result.result.is_failed(),
        "Transaction wasn't successful"
    );

    let batch_result = vm.vm.execute(VmExecutionMode::Batch);
    assert!(!batch_result.result.is_failed(), "Batch wasn't successful");
}

struct EVMOpcodeBenchmarkParams {
    pub number_of_opcodes: usize,
    pub filler: Vec<u8>,
    pub opcode: u8,
}

#[derive(Debug, Default, Serialize, Deserialize)]
struct EVMOpcodeBenchmarkResult {
    pub used_zkevm_ergs: u32,
    pub used_evm_gas: u32,
    pub used_circuits: f32,
}

#[derive(Debug, Default, Serialize, Deserialize)]
struct EVMOpcodeBenchmarkResultWithName {
    pub name: String,
    pub used_zkevm_ergs: u32,
    pub used_evm_gas: u32,
    pub used_circuits: f32,
}

#[derive(Debug, Default)]
struct ZkEVMBenchmarkResult {
    pub used_zkevm_ergs: u32,
    pub used_circuits: f32,
}

impl Sub for EVMOpcodeBenchmarkResult {
    type Output = Self;

    fn sub(self, other: Self) -> Self {
        EVMOpcodeBenchmarkResult {
            used_zkevm_ergs: self.used_zkevm_ergs - other.used_zkevm_ergs,
            used_evm_gas: self.used_evm_gas - other.used_evm_gas,
            used_circuits: self.used_circuits - other.used_circuits,
        }
    }
}

impl Div<usize> for EVMOpcodeBenchmarkResult {
    type Output = Self;

    fn div(self, other: usize) -> Self {
        EVMOpcodeBenchmarkResult {
            used_zkevm_ergs: self.used_zkevm_ergs / other as u32,
            used_evm_gas: self.used_evm_gas / other as u32,
            used_circuits: self.used_circuits / other as f32,
        }
    }
}

fn encode_multiple_push32(values: Vec<U256>) -> Vec<u8> {
    values
        .into_iter()
        .flat_map(|value| {
            let mut result: Vec<u8> = vec![0x7f];
            result.extend_from_slice(&u256_to_h256(value).0);
            result
        })
        .collect()
}

// eth transfer is very similar by cost to ERC20 transfer in zkEVM. A bit smaller, but gives a good refernce point
fn perform_zkevm_benchmark() -> ZkEVMBenchmarkResult {
    let mut vm = VmTesterBuilder::new(HistoryEnabled)
        .with_execution_mode(TxExecutionMode::VerifyExecute)
        .with_random_rich_accounts(1)
        .build();

    // The first transaction's result can be pollutted with ergs used by the initial bootloader preparations, so we conduct one tx before conducting a
    // the benchmarking transaction.

    let account = &mut vm.rich_accounts[0];

    let tx = account.get_l2_tx_for_execute(
        Execute {
            contract_address: Some(Address::zero()),
            calldata: vec![],
            value: U256::zero(),
            factory_deps: None,
        },
        None,
    );
    vm.vm.push_transaction(tx);
    let tx_result: crate::vm_latest::VmExecutionResultAndLogs =
        vm.vm.execute(VmExecutionMode::OneTx);
    assert!(
        !tx_result.result.is_failed(),
        "Transaction wasn't successful"
    );

    // Now, we can do the benchmarking transaction.

    let tx = account.get_l2_tx_for_execute(
        Execute {
            contract_address: Some(Address::zero()),
            calldata: vec![],
            value: U256::one(),
            factory_deps: None,
        },
        None,
    );
    let ergs_before = vm.vm.gas_remaining();
    vm.vm.push_transaction(tx);
    let tx_result: crate::vm_latest::VmExecutionResultAndLogs =
        vm.vm.execute(VmExecutionMode::OneTx);
    let ergs_after = vm.vm.gas_remaining();
    assert!(
        !tx_result.result.is_failed(),
        "Transaction wasn't successful"
    );

    ZkEVMBenchmarkResult {
        used_zkevm_ergs: ergs_before - ergs_after,
        used_circuits: tx_result.statistics.circuit_statistic.total_f32(),
    }
}

fn perform_benchmark(bytecode: Vec<u8>) -> EVMOpcodeBenchmarkResult {
    let mut storage = InMemoryStorage::with_system_contracts(hash_bytecode);

    let test_address = insert_evm_contract(&mut storage, bytecode.clone());

    let mut vm = VmTesterBuilder::new(HistoryEnabled)
        .with_storage(storage)
        .with_execution_mode(TxExecutionMode::VerifyExecute)
        .with_random_rich_accounts(1)
        .build();

    let (benchmark_address, abi) = deploy_evm_contract(&mut vm, "benchmark", "BenchmarkCaller");

    let account = &mut vm.rich_accounts[0];

    let tx = account.get_l2_tx_for_execute(
        Execute {
            contract_address: Some(benchmark_address),
            calldata: abi
                .function("callAndBenchmark")
                .unwrap()
                .encode_input(&[Token::Address(test_address)])
                .unwrap(),
            value: U256::zero(),
            factory_deps: None,
        },
        None,
    );

    vm.vm.push_transaction(tx);

    let ergs_before = vm.vm.gas_remaining();

    let tx_result: crate::vm_latest::VmExecutionResultAndLogs =
        vm.vm.execute(VmExecutionMode::OneTx);

    let ergs_after = vm.vm.gas_remaining();

    assert!(
        !tx_result.result.is_failed(),
        "Transaction wasn't successful"
    );

    let used_evm_gas = vm.vm.storage.borrow_mut().get_value(&StorageKey::new(
        AccountTreeId::new(benchmark_address),
        H256::zero(),
    ));

    EVMOpcodeBenchmarkResult {
        used_zkevm_ergs: ergs_before - ergs_after,
        used_evm_gas: h256_to_u256(used_evm_gas).as_u32(),
        used_circuits: tx_result.statistics.circuit_statistic.total_f32(),
    }
}

fn perform_opcode_benchmark(params: EVMOpcodeBenchmarkParams) -> EVMOpcodeBenchmarkResult {
    /*
        The test works the following way:

        Let’s say that an opcode is like `ADD`` and it takes `N` params and we want to execute it `K` times.

        We have to somehow extract the price of individual opcode, i.e. ensure that no other actions (such as copying the bytecode) distort the results.

        We’ll need `N * K` params. So we’ll need `N * K` PUSH32 operations first. And the overall length of the bytecode will be `LEN = N * K + K` to accommodate for the opcode itself. So the algorithm will be the following one:

        1. Create a contract with bytecode `LEN` bytes long and the corresponding `N * K` PUSH32 operations (the rest `K` bytes are zeroes). The bytecode will be full of 0s. Run the benchmark. It will return the number of ergs needed to process such bytecode without the tested opcode.
        2. Create a contract with bytecode `LEN` bytes long and the corresponding `N * K` PUSH32 operations, where after each `N` operations there will be one of the tested opcode. It will return the number of ergs needed to process such bytecode with the tested opcode.
    */

    let bytecode_len = params.number_of_opcodes * params.filler.len() + params.number_of_opcodes;

    let mut bytecode_with_filler_only = vec![0u8; bytecode_len];
    for i in 0..params.number_of_opcodes {
        let start = i * params.filler.len();
        let end = start + params.filler.len();
        bytecode_with_filler_only[start..end].copy_from_slice(&params.filler);
    }

    let mut bytecode_with_filler_and_opcode = vec![0u8; bytecode_len];
    for i in 0..params.number_of_opcodes {
        let start = i * params.filler.len() + i;
        let end = start + params.filler.len();
        bytecode_with_filler_and_opcode[start..end].copy_from_slice(&params.filler);
        bytecode_with_filler_and_opcode[end] = params.opcode;
    }

    let benchmark_with_filler_only = perform_benchmark(bytecode_with_filler_only);
    let benchmark_with_filler_and_opcode = perform_benchmark(bytecode_with_filler_and_opcode);

    let diff = benchmark_with_filler_and_opcode - benchmark_with_filler_only;

    diff / params.number_of_opcodes
}

fn start_benchmark() -> Result<String, Box<dyn std::error::Error>> {
    let evm_version = env::var("EVM_SIMULATOR").unwrap_or_else(|_| "yul".to_string());
    let now = Utc::now();
    let year = now.year();
    let month = now.month();
    let day = now.day();
    let hour = now.hour();
    let minute = now.minute();
    let second = now.second();
    let formatted_time = format!(
        "{:04}-{:02}-{:02}-{:02}-{:02}-{:02}",
        year, month, day, hour, minute, second
    );
    let directory_path = format!("benchmarks");
    if !std::fs::metadata(&directory_path).is_ok() {
        // If it doesn't exist, create it
        std::fs::create_dir(&directory_path)?;
    }
    let filename = format!(
        "benchmarks/benchmark_{}_{}.csv",
        evm_version, formatted_time
    );

    Ok(filename.to_string())
}
fn save_benchmark(
    name: &str,
    filename: &String,
    result: EVMOpcodeBenchmarkResult,
) -> Result<(), Box<dyn std::error::Error>> {
    let result_with_name = EVMOpcodeBenchmarkResultWithName {
        name: name.to_string(),
        used_zkevm_ergs: result.used_zkevm_ergs,
        used_evm_gas: result.used_evm_gas,
        used_circuits: result.used_circuits,
    };
    let mut file = OpenOptions::new()
        .read(true)
        .write(true)
        .create(true)
        .open(filename)?;

    let mut contents = String::new();
    file.read_to_string(&mut contents)?;

    // Move the cursor to the start of the file
    file.seek(SeekFrom::Start(0))?;

    // Deserialize existing CSV into a vector of EVMOpcodeBenchmarkResult
    let mut results: Vec<EVMOpcodeBenchmarkResultWithName> = if contents.is_empty() {
        Vec::new()
    } else {
        let mut reader = ReaderBuilder::new().from_reader(contents.as_bytes());
        reader
            .deserialize::<EVMOpcodeBenchmarkResultWithName>()
            .collect::<Result<Vec<_>, _>>()?
    };

    // Push the new result
    results.push(result_with_name);

    // Serialize the vector back to CSV
    let mut writer = WriterBuilder::new().from_writer(file);

    for result in &results {
        writer.serialize(result)?;
    }

    writer.flush()?;

    Ok(())
}

fn perform_benchmark_and_save(
    name: &str,
    filename: &String,
    bytecode: Vec<u8>,
) -> Result<(), Box<dyn std::error::Error>> {
    let result = perform_benchmark(bytecode);
    save_benchmark(name, filename, result)
}

fn benchmark_basic(filename: &String) {
    let name = "benchmark_basic";
    let bytecode = vec![
        // push1 0
        hex::decode("60").unwrap(),
        hex::decode("00").unwrap(),
        // push1 1
        hex::decode("60").unwrap(),
        hex::decode("01").unwrap(),
        // add
        hex::decode("01").unwrap(),
        // push1 2
        hex::decode("60").unwrap(),
        hex::decode("02").unwrap(),
        // add
        hex::decode("01").unwrap(),
        // push1 3
        hex::decode("60").unwrap(),
        hex::decode("03").unwrap(),
        // add
        hex::decode("01").unwrap(),
        // push1 4
        hex::decode("60").unwrap(),
        hex::decode("04").unwrap(),
        // add
        hex::decode("01").unwrap(),
        // push1 5
        hex::decode("60").unwrap(),
        hex::decode("05").unwrap(),
        // add
        hex::decode("01").unwrap(),
        // push1 6
        hex::decode("60").unwrap(),
        hex::decode("06").unwrap(),
        // add
        hex::decode("01").unwrap(),
        // push1 7
        hex::decode("60").unwrap(),
        hex::decode("07").unwrap(),
        // add
        hex::decode("01").unwrap(),
        // push1 8
        hex::decode("60").unwrap(),
        hex::decode("08").unwrap(),
        // add
        hex::decode("01").unwrap(),
        // push1 9
        hex::decode("60").unwrap(),
        hex::decode("09").unwrap(),
        // add
        hex::decode("01").unwrap(),
        // push1 10
        hex::decode("60").unwrap(),
        hex::decode("0A").unwrap(),
        // add
        hex::decode("01").unwrap(),
        // push1 11
        hex::decode("60").unwrap(),
        hex::decode("0B").unwrap(),
        // add
        hex::decode("01").unwrap(),
        // push1 12
        hex::decode("60").unwrap(),
        hex::decode("0C").unwrap(),
        // add
        hex::decode("01").unwrap(),
        // push1 13
        hex::decode("60").unwrap(),
    ]
    .into_iter()
    .concat();

    perform_benchmark_and_save(name, filename, bytecode).unwrap();
}

fn benchmark_basic2(filename: &String) {
    let name = "benchmark_basic_2";
    let bytecode = vec![
        // push32 179,624,556
        hex::decode("7F").unwrap(),
        u256_to_h256(179_624_556.into()).0.to_vec(),
        // push1 255
        hex::decode("60").unwrap(),
        hex::decode("FF").unwrap(),
        // push1 3
        hex::decode("60").unwrap(),
        hex::decode("03").unwrap(),
        // push1 255
        hex::decode("60").unwrap(),
        hex::decode("FF").unwrap(),
        // push1 3
        hex::decode("60").unwrap(),
        hex::decode("03").unwrap(),
        // push1 255
        hex::decode("60").unwrap(),
        hex::decode("FF").unwrap(),
        // push1 3
        hex::decode("60").unwrap(),
        hex::decode("03").unwrap(),
        // push1 255
        hex::decode("60").unwrap(),
        hex::decode("FF").unwrap(),
        // push1 3
        hex::decode("60").unwrap(),
        hex::decode("03").unwrap(),
        // push1 255
        hex::decode("60").unwrap(),
        hex::decode("FF").unwrap(),
        // push1 3
        hex::decode("60").unwrap(),
        hex::decode("03").unwrap(),
        // push1 255
        hex::decode("60").unwrap(),
        hex::decode("FF").unwrap(),
        // push1 3
        hex::decode("60").unwrap(),
        hex::decode("03").unwrap(),
        // push1 255
        hex::decode("60").unwrap(),
        hex::decode("FF").unwrap(),
        // push1 3
        hex::decode("60").unwrap(),
        hex::decode("03").unwrap(),
        // push1 255
        hex::decode("60").unwrap(),
        hex::decode("FF").unwrap(),
        // 16 pushes
        // dup16
        hex::decode("8F").unwrap(),
        // push32 0
        hex::decode("7F").unwrap(),
        H256::zero().0.to_vec(),
        // sstore
        hex::decode("55").unwrap(),
    ]
    .into_iter()
    .concat();

    perform_benchmark_and_save(name, filename, bytecode).unwrap();
}

fn benchmark_basic_3(filename: &String) {
    let name = "benchmark_basic_3";
    let bytecode = vec![
        // push32 179,624,556
        hex::decode("7F").unwrap(),
        u256_to_h256(179_624_556.into()).0.to_vec(),
        // push1 255
        hex::decode("60").unwrap(),
        hex::decode("FF").unwrap(),
        // push1 3
        hex::decode("60").unwrap(),
        hex::decode("03").unwrap(),
        // push1 255
        hex::decode("60").unwrap(),
        hex::decode("FF").unwrap(),
        // push1 3
        hex::decode("60").unwrap(),
        hex::decode("03").unwrap(),
        // push1 255
        hex::decode("60").unwrap(),
        hex::decode("FF").unwrap(),
        // push1 3
        hex::decode("60").unwrap(),
        hex::decode("03").unwrap(),
        // push1 255
        hex::decode("60").unwrap(),
        hex::decode("FF").unwrap(),
        // push1 3
        hex::decode("60").unwrap(),
        hex::decode("03").unwrap(),
        // push1 255
        hex::decode("60").unwrap(),
        hex::decode("FF").unwrap(),
        // push1 3
        hex::decode("60").unwrap(),
        hex::decode("03").unwrap(),
        // push1 255
        hex::decode("60").unwrap(),
        hex::decode("FF").unwrap(),
        // push1 3
        hex::decode("60").unwrap(),
        hex::decode("03").unwrap(),
        // push1 255
        hex::decode("60").unwrap(),
        hex::decode("FF").unwrap(),
        // push1 3
        hex::decode("60").unwrap(),
        hex::decode("03").unwrap(),
        // push1 255
        hex::decode("60").unwrap(),
        hex::decode("FF").unwrap(),
        // 16 pushes
        // push1 10
        hex::decode("60").unwrap(),
        hex::decode("0A").unwrap(),
        // swap16
        hex::decode("9F").unwrap(),
        // push32 0
        hex::decode("7F").unwrap(),
        H256::zero().0.to_vec(),
        // sstore
        hex::decode("55").unwrap(),
    ]
    .into_iter()
    .concat();

    perform_benchmark_and_save(name, filename, bytecode).unwrap();
}
// TODO: move this test to a separate binary
#[test]
fn test_evm_benchmark() {
    let filename = start_benchmark().unwrap();
    benchmark_basic(&filename);
    benchmark_basic2(&filename);
    benchmark_basic_3(&filename);
}<|MERGE_RESOLUTION|>--- conflicted
+++ resolved
@@ -753,8 +753,6 @@
 }
 
 #[test]
-<<<<<<< HEAD
-=======
 fn test_basic_keccak_gas() {
     // Here we just try to test some small EVM contracts and ensure that they work.
     let consumed_gas_solidity = 57;
@@ -796,7 +794,6 @@
 }
 
 #[test]
->>>>>>> 31c2cb5c
 fn test_basic_dup_vectors() {
     // Here we just try to test some small EVM contracts and ensure that they work.
     let evm_output = test_evm_vector(
@@ -3114,8 +3111,6 @@
 }
 
 #[test]
-<<<<<<< HEAD
-=======
 fn test_call_gas() {
     let consumed_gas_solidity = 67633;
     let actual_initial_gas = get_actual_initial_gas();
@@ -3537,7 +3532,6 @@
 }
 
 #[test]
->>>>>>> 31c2cb5c
 fn test_basic_environment3_vectors() {
     // Here we just try to test some small EVM contracts and ensure that they work.
     // gasprice
