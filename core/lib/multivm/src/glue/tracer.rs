--- conflicted
+++ resolved
@@ -53,45 +53,28 @@
 }
 
 pub trait IntoLatestTracer<S: WriteStorage, H: HistoryMode> {
-<<<<<<< HEAD
-    fn latest(
-        &self,
-    ) -> Box<dyn crate::vm_latest::VmTracer<S, H::VmVirtualBlocksRefundsEnhancement>>;
-=======
     fn latest(&self) -> Box<dyn crate::vm_latest::VmTracer<S, H::VmBoojumIntegration>>;
->>>>>>> e61d9e5f
 }
 
 pub trait IntoVmVirtualBlocksTracer<S: WriteStorage, H: HistoryMode> {
     fn vm_virtual_blocks(
         &self,
     ) -> Box<dyn crate::vm_virtual_blocks::VmTracer<S, H::VmVirtualBlocksMode>>;
-<<<<<<< HEAD
-=======
 }
 
 pub trait IntoVmRefundsEnhancementTracer<S: WriteStorage, H: HistoryMode> {
     fn vm_refunds_enhancement(
         &self,
     ) -> Box<dyn crate::vm_refunds_enhancement::VmTracer<S, H::VmVirtualBlocksRefundsEnhancement>>;
->>>>>>> e61d9e5f
 }
 
 impl<S, T, H> IntoLatestTracer<S, H> for T
 where
     S: WriteStorage,
     H: HistoryMode,
-<<<<<<< HEAD
-    T: crate::vm_latest::VmTracer<S, H::VmVirtualBlocksRefundsEnhancement> + Clone + 'static,
-{
-    fn latest(
-        &self,
-    ) -> Box<dyn crate::vm_latest::VmTracer<S, H::VmVirtualBlocksRefundsEnhancement>> {
-=======
     T: crate::vm_latest::VmTracer<S, H::VmBoojumIntegration> + Clone + 'static,
 {
     fn latest(&self) -> Box<dyn crate::vm_latest::VmTracer<S, H::VmBoojumIntegration>> {
->>>>>>> e61d9e5f
         Box::new(self.clone())
     }
 }
@@ -100,11 +83,7 @@
 where
     S: WriteStorage,
     H: HistoryMode,
-<<<<<<< HEAD
-    T: crate::vm_latest::VmTracer<S, H::VmVirtualBlocksRefundsEnhancement>
-=======
     T: crate::vm_latest::VmTracer<S, H::VmBoojumIntegration>
->>>>>>> e61d9e5f
         + IntoLatestTracer<S, H>
         + IntoVmVirtualBlocksTracer<S, H>
         + IntoVmRefundsEnhancementTracer<S, H>
