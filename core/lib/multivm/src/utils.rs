--- conflicted
+++ resolved
@@ -44,17 +44,12 @@
         VmVersion::Vm1_4_1 => crate::vm_1_4_1::utils::fee::derive_base_fee_and_gas_per_pubdata(
             batch_fee_input.into_pubdata_independent(),
         ),
-<<<<<<< HEAD
-        VmVersion::Vm1_4_2 | VmVersion::Local => {
-            crate::vm_latest::utils::fee::derive_base_fee_and_gas_per_pubdata(
-                batch_fee_input.into_pubdata_independent(),
-            )
-        }
-=======
         VmVersion::Vm1_4_2 => crate::vm_1_4_2::utils::fee::derive_base_fee_and_gas_per_pubdata(
             batch_fee_input.into_pubdata_independent(),
         ),
->>>>>>> e26091a1
+        VmVersion::Local => crate::vm_latest::utils::fee::derive_base_fee_and_gas_per_pubdata(
+            batch_fee_input.into_pubdata_independent(),
+        ),
     }
 }
 
@@ -77,13 +72,8 @@
             crate::vm_boojum_integration::utils::fee::get_batch_base_fee(l1_batch_env)
         }
         VmVersion::Vm1_4_1 => crate::vm_1_4_1::utils::fee::get_batch_base_fee(l1_batch_env),
-<<<<<<< HEAD
-        VmVersion::Vm1_4_2 | VmVersion::Local => {
-            crate::vm_latest::utils::fee::get_batch_base_fee(l1_batch_env)
-        }
-=======
         VmVersion::Vm1_4_2 => crate::vm_1_4_2::utils::fee::get_batch_base_fee(l1_batch_env),
->>>>>>> e26091a1
+        VmVersion::Local => crate::vm_latest::utils::fee::get_batch_base_fee(l1_batch_env),
     }
 }
 
@@ -208,13 +198,8 @@
             )
         }
         VmVersion::Vm1_4_1 => crate::vm_1_4_1::utils::overhead::derive_overhead(encoded_len),
-<<<<<<< HEAD
-        VmVersion::Vm1_4_2 | VmVersion::Local => {
-            crate::vm_latest::utils::overhead::derive_overhead(encoded_len)
-        }
-=======
         VmVersion::Vm1_4_2 => crate::vm_1_4_2::utils::overhead::derive_overhead(encoded_len),
->>>>>>> e26091a1
+        VmVersion::Local => crate::vm_latest::utils::overhead::derive_overhead(encoded_len),
     }
 }
 
@@ -237,13 +222,8 @@
             crate::vm_boojum_integration::constants::BOOTLOADER_TX_ENCODING_SPACE
         }
         VmVersion::Vm1_4_1 => crate::vm_1_4_1::constants::BOOTLOADER_TX_ENCODING_SPACE,
-<<<<<<< HEAD
-        VmVersion::Vm1_4_2 | VmVersion::Local => {
-            crate::vm_latest::constants::BOOTLOADER_TX_ENCODING_SPACE
-        }
-=======
         VmVersion::Vm1_4_2 => crate::vm_1_4_2::constants::BOOTLOADER_TX_ENCODING_SPACE,
->>>>>>> e26091a1
+        VmVersion::Local => crate::vm_latest::constants::BOOTLOADER_TX_ENCODING_SPACE,
     }
 }
 
@@ -262,11 +242,8 @@
         }
         VmVersion::VmBoojumIntegration => crate::vm_boojum_integration::constants::MAX_TXS_IN_BLOCK,
         VmVersion::Vm1_4_1 => crate::vm_1_4_1::constants::MAX_TXS_IN_BATCH,
-<<<<<<< HEAD
-        VmVersion::Vm1_4_2 | VmVersion::Local => crate::vm_latest::constants::MAX_TXS_IN_BATCH,
-=======
         VmVersion::Vm1_4_2 => crate::vm_1_4_2::constants::MAX_TXS_IN_BATCH,
->>>>>>> e26091a1
+        VmVersion::Local => crate::vm_latest::constants::MAX_TXS_IN_BATCH,
     }
 }
 
@@ -286,11 +263,8 @@
             crate::vm_boojum_integration::constants::BOOTLOADER_BATCH_TIP_OVERHEAD
         }
         VmVersion::Vm1_4_1 => crate::vm_1_4_1::constants::BOOTLOADER_BATCH_TIP_OVERHEAD,
-<<<<<<< HEAD
-        VmVersion::Vm1_4_2 | VmVersion::Local => {
-            crate::vm_latest::constants::BOOTLOADER_BATCH_TIP_OVERHEAD
-=======
         VmVersion::Vm1_4_2 => crate::vm_1_4_2::constants::BOOTLOADER_BATCH_TIP_OVERHEAD,
+        VmVersion::Local => crate::vm_latest::constants::BOOTLOADER_BATCH_TIP_OVERHEAD,
     }
 }
 
@@ -311,6 +285,9 @@
         VmVersion::Vm1_4_2 => {
             crate::vm_1_4_2::constants::BOOTLOADER_BATCH_TIP_CIRCUIT_STATISTICS_OVERHEAD as usize
         }
+        VmVersion::Local => {
+            crate::vm_latest::constants::BOOTLOADER_BATCH_TIP_CIRCUIT_STATISTICS_OVERHEAD as usize
+        }
     }
 }
 
@@ -330,7 +307,9 @@
         }
         VmVersion::Vm1_4_2 => {
             crate::vm_1_4_2::constants::BOOTLOADER_BATCH_TIP_METRICS_SIZE_OVERHEAD as usize
->>>>>>> e26091a1
+        }
+        VmVersion::Local => {
+            crate::vm_latest::constants::BOOTLOADER_BATCH_TIP_METRICS_SIZE_OVERHEAD as usize
         }
     }
 }
@@ -352,13 +331,8 @@
             crate::vm_boojum_integration::constants::MAX_GAS_PER_PUBDATA_BYTE
         }
         VmVersion::Vm1_4_1 => crate::vm_1_4_1::constants::MAX_GAS_PER_PUBDATA_BYTE,
-<<<<<<< HEAD
-        VmVersion::Vm1_4_2 | VmVersion::Local => {
-            crate::vm_latest::constants::MAX_GAS_PER_PUBDATA_BYTE
-        }
-=======
         VmVersion::Vm1_4_2 => crate::vm_1_4_2::constants::MAX_GAS_PER_PUBDATA_BYTE,
->>>>>>> e26091a1
+        VmVersion::Local => crate::vm_latest::constants::MAX_GAS_PER_PUBDATA_BYTE,
     }
 }
 
@@ -381,13 +355,8 @@
             crate::vm_boojum_integration::constants::USED_BOOTLOADER_MEMORY_BYTES
         }
         VmVersion::Vm1_4_1 => crate::vm_1_4_1::constants::USED_BOOTLOADER_MEMORY_BYTES,
-<<<<<<< HEAD
-        VmVersion::Vm1_4_2 | VmVersion::Local => {
-            crate::vm_latest::constants::USED_BOOTLOADER_MEMORY_BYTES
-        }
-=======
         VmVersion::Vm1_4_2 => crate::vm_1_4_2::constants::USED_BOOTLOADER_MEMORY_BYTES,
->>>>>>> e26091a1
+        VmVersion::Local => crate::vm_latest::constants::USED_BOOTLOADER_MEMORY_BYTES,
     }
 }
 
@@ -410,12 +379,7 @@
             crate::vm_boojum_integration::constants::USED_BOOTLOADER_MEMORY_WORDS
         }
         VmVersion::Vm1_4_1 => crate::vm_1_4_1::constants::USED_BOOTLOADER_MEMORY_WORDS,
-<<<<<<< HEAD
-        VmVersion::Vm1_4_2 | VmVersion::Local => {
-            crate::vm_latest::constants::USED_BOOTLOADER_MEMORY_WORDS
-        }
-=======
         VmVersion::Vm1_4_2 => crate::vm_1_4_2::constants::USED_BOOTLOADER_MEMORY_WORDS,
->>>>>>> e26091a1
+        VmVersion::Local => crate::vm_latest::constants::USED_BOOTLOADER_MEMORY_WORDS,
     }
 }