--- conflicted
+++ resolved
@@ -72,21 +72,12 @@
 }
 
 impl ProtocolVersionId {
-<<<<<<< HEAD
-    pub fn latest() -> Self {
+    pub const fn latest() -> Self {
         Self::Version25
     }
 
-    pub fn next() -> Self {
+    pub const fn next() -> Self {
         Self::Version26
-=======
-    pub const fn latest() -> Self {
-        Self::Version24
-    }
-
-    pub const fn next() -> Self {
-        Self::Version25
->>>>>>> fe65319d
     }
 
     pub fn try_from_packed_semver(packed_semver: U256) -> Result<Self, String> {
