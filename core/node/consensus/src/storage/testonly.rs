//! Storage test helpers.

use anyhow::Context as _;
<<<<<<< HEAD
use zksync_concurrency::{ctx, ctx::Ctx, error::Wrap as _, time};
use zksync_consensus_roles::validator;
use zksync_contracts::{consensus_l2_contracts, BaseSystemContracts, TestContract};
=======
use zksync_concurrency::{ctx, error::Wrap as _, time};
use zksync_consensus_roles::{attester, validator};
use zksync_contracts::BaseSystemContracts;
>>>>>>> f9ef00e7
use zksync_dal::CoreDal as _;
use zksync_node_genesis::{insert_genesis_batch, mock_genesis_config, GenesisParams};
use zksync_node_test_utils::{recover, snapshot, Snapshot};
use zksync_state_keeper::testonly::fee;
use zksync_test_account::{Account, DeployContractsTx, TxType};
use zksync_types::{
    commitment::L1BatchWithMetadata,
    ethabi::{Address, Contract, Token},
    protocol_version::ProtocolSemanticVersion,
    system_contracts::get_system_smart_contracts,
    Execute, L1BatchNumber, L2BlockNumber, ProtocolVersionId, Transaction,
};

<<<<<<< HEAD
use super::ConnectionPool;
use crate::testonly::StateKeeper;
=======
use super::{Connection, ConnectionPool};

impl Connection<'_> {
    /// Wrapper for `consensus_dal().batch_of_block()`.
    pub async fn batch_of_block(
        &mut self,
        ctx: &ctx::Ctx,
        block: validator::BlockNumber,
    ) -> ctx::Result<Option<attester::BatchNumber>> {
        Ok(ctx
            .wait(self.0.consensus_dal().batch_of_block(block))
            .await??)
    }

    /// Wrapper for `consensus_dal().last_batch_certificate_number()`.
    pub async fn last_batch_certificate_number(
        &mut self,
        ctx: &ctx::Ctx,
    ) -> ctx::Result<Option<attester::BatchNumber>> {
        Ok(ctx
            .wait(self.0.consensus_dal().last_batch_certificate_number())
            .await??)
    }

    /// Wrapper for `consensus_dal().batch_certificate()`.
    pub async fn batch_certificate(
        &mut self,
        ctx: &ctx::Ctx,
        number: attester::BatchNumber,
    ) -> ctx::Result<Option<attester::BatchQC>> {
        Ok(ctx
            .wait(self.0.consensus_dal().batch_certificate(number))
            .await??)
    }
}
>>>>>>> f9ef00e7

pub(crate) fn mock_genesis_params(protocol_version: ProtocolVersionId) -> GenesisParams {
    let mut cfg = mock_genesis_config();
    cfg.protocol_version = Some(ProtocolSemanticVersion {
        minor: protocol_version,
        patch: 0.into(),
    });
    GenesisParams::from_genesis_config(
        cfg,
        BaseSystemContracts::load_from_disk(),
        get_system_smart_contracts(),
    )
    .unwrap()
}

impl ConnectionPool {
    pub(crate) async fn test(
        from_snapshot: bool,
        protocol_version: ProtocolVersionId,
    ) -> ConnectionPool {
        match from_snapshot {
            true => {
                ConnectionPool::from_snapshot(Snapshot::new(
                    L1BatchNumber(23),
                    L2BlockNumber(87),
                    vec![],
                    mock_genesis_params(protocol_version),
                ))
                .await
            }
            false => ConnectionPool::from_genesis(protocol_version).await,
        }
    }

    /// Waits for the `number` L2 block to have a certificate.
    pub async fn wait_for_block_certificate(
        &self,
        ctx: &ctx::Ctx,
        number: validator::BlockNumber,
    ) -> ctx::Result<()> {
        const POLL_INTERVAL: time::Duration = time::Duration::milliseconds(100);
        while self
            .connection(ctx)
            .await
            .wrap("connection()")?
            .block_certificate(ctx, number)
            .await
            .wrap("block_certificate()")?
            .is_none()
        {
            ctx.sleep(POLL_INTERVAL).await?;
        }
        Ok(())
    }

    /// Waits for the `number` L1 batch.
    pub async fn wait_for_batch(
        &self,
        ctx: &ctx::Ctx,
        number: L1BatchNumber,
    ) -> ctx::Result<L1BatchWithMetadata> {
        const POLL_INTERVAL: time::Duration = time::Duration::milliseconds(50);
        loop {
            if let Some(payload) = self
                .connection(ctx)
                .await
                .wrap("connection()")?
                .batch(ctx, number)
                .await
                .wrap("batch()")?
            {
                return Ok(payload);
            }
            ctx.sleep(POLL_INTERVAL).await?;
        }
    }

    /// Takes a storage snapshot at the last sealed L1 batch.
    pub(crate) async fn snapshot(&self, ctx: &ctx::Ctx) -> ctx::Result<Snapshot> {
        let mut conn = self.connection(ctx).await.wrap("connection()")?;
        Ok(ctx.wait(snapshot(&mut conn.0)).await?)
    }

    /// Constructs a new db initialized with genesis state.
    pub(crate) async fn from_genesis(protocol_version: ProtocolVersionId) -> Self {
        let pool = zksync_dal::ConnectionPool::test_pool().await;
        {
            let mut storage = pool.connection().await.unwrap();
            insert_genesis_batch(&mut storage, &mock_genesis_params(protocol_version))
                .await
                .unwrap();
        }
        Self(pool)
    }

    /// Recovers storage from a snapshot.
    pub(crate) async fn from_snapshot(snapshot: Snapshot) -> Self {
        let pool = zksync_dal::ConnectionPool::test_pool().await;
        {
            let mut storage = pool.connection().await.unwrap();
            recover(&mut storage, snapshot).await;
        }
        Self(pool)
    }

    /// Waits for `want_last` block to have certificate then fetches all L2 blocks with certificates.
    pub async fn wait_for_block_certificates(
        &self,
        ctx: &ctx::Ctx,
        want_last: validator::BlockNumber,
    ) -> ctx::Result<Vec<validator::FinalBlock>> {
        self.wait_for_block_certificate(ctx, want_last).await?;
        let mut conn = self.connection(ctx).await.wrap("connection()")?;
        let range = conn
            .block_certificates_range(ctx)
            .await
            .wrap("certificates_range()")?;
        assert_eq!(want_last.next(), range.next());
        let mut blocks: Vec<validator::FinalBlock> = vec![];
        for i in range.first.0..range.next().0 {
            let i = validator::BlockNumber(i);
            let block = conn.block(ctx, i).await.context("block()")?.unwrap();
            blocks.push(block);
        }
        Ok(blocks)
    }

    /// Same as `wait_for_certificates`, but additionally verifies all the blocks against genesis.
    pub async fn wait_for_block_certificates_and_verify(
        &self,
        ctx: &ctx::Ctx,
        want_last: validator::BlockNumber,
    ) -> ctx::Result<Vec<validator::FinalBlock>> {
        let blocks = self.wait_for_block_certificates(ctx, want_last).await?;
        let genesis = self
            .connection(ctx)
            .await
            .wrap("connection()")?
            .genesis(ctx)
            .await
            .wrap("genesis()")?
            .context("genesis is missing")?;
        for block in &blocks {
            block.verify(&genesis).context(block.number())?;
        }
        Ok(blocks)
    }

    pub async fn wait_for_batch_certificates_and_verify(
        &self,
        ctx: &ctx::Ctx,
        want_last: attester::BatchNumber,
    ) -> ctx::Result<()> {
        // Wait for the last batch to be attested.
        const POLL_INTERVAL: time::Duration = time::Duration::milliseconds(100);
        while self
            .connection(ctx)
            .await
            .wrap("connection()")?
            .last_batch_certificate_number(ctx)
            .await
            .wrap("last_batch_certificate_number()")?
            .map_or(true, |got| got < want_last)
        {
            ctx.sleep(POLL_INTERVAL).await?;
        }
        let mut conn = self.connection(ctx).await.wrap("connection()")?;
        let genesis = conn
            .genesis(ctx)
            .await
            .wrap("genesis()")?
            .context("genesis is missing")?;
        let first = conn
            .batch_of_block(ctx, genesis.first_block)
            .await
            .wrap("batch_of_block()")?
            .context("batch of first_block is missing")?;
        let committee = genesis.attesters.as_ref().unwrap();
        for i in first.0..want_last.0 {
            let i = attester::BatchNumber(i);
            let hash = conn
                .batch_hash(ctx, i)
                .await
                .wrap("batch_hash()")?
                .context("hash missing")?;
            let cert = conn
                .batch_certificate(ctx, i)
                .await
                .wrap("batch_certificate")?
                .context("cert missing")?;
            if cert.message.hash != hash {
                return Err(anyhow::format_err!("cert[{i:?}]: hash mismatch").into());
            }
            cert.verify(genesis.hash(), committee)
                .context("cert[{i:?}].verify()")?;
        }
        Ok(())
    }

    pub async fn prune_batches(
        &self,
        ctx: &ctx::Ctx,
        last_batch: L1BatchNumber,
    ) -> ctx::Result<()> {
        let mut conn = self.connection(ctx).await.context("connection()")?;
        let (_, last_block) = ctx
            .wait(
                conn.0
                    .blocks_dal()
                    .get_l2_block_range_of_l1_batch(last_batch),
            )
            .await?
            .context("get_l2_block_range_of_l1_batch()")?
            .context("batch not found")?;
        conn.0
            .pruning_dal()
            .soft_prune_batches_range(last_batch, last_block)
            .await
            .context("soft_prune_batches_range()")?;
        conn.0
            .pruning_dal()
            .hard_prune_batches_range(last_batch, last_block)
            .await
            .context("hard_prune_batches_range()")?;
        Ok(())
    }
}<|MERGE_RESOLUTION|>--- conflicted
+++ resolved
@@ -1,15 +1,10 @@
 //! Storage test helpers.
 
 use anyhow::Context as _;
-<<<<<<< HEAD
 use zksync_concurrency::{ctx, ctx::Ctx, error::Wrap as _, time};
-use zksync_consensus_roles::validator;
+use zksync_consensus_roles::{attester, validator};
 use zksync_contracts::{consensus_l2_contracts, BaseSystemContracts, TestContract};
-=======
-use zksync_concurrency::{ctx, error::Wrap as _, time};
-use zksync_consensus_roles::{attester, validator};
 use zksync_contracts::BaseSystemContracts;
->>>>>>> f9ef00e7
 use zksync_dal::CoreDal as _;
 use zksync_node_genesis::{insert_genesis_batch, mock_genesis_config, GenesisParams};
 use zksync_node_test_utils::{recover, snapshot, Snapshot};
@@ -23,10 +18,6 @@
     Execute, L1BatchNumber, L2BlockNumber, ProtocolVersionId, Transaction,
 };
 
-<<<<<<< HEAD
-use super::ConnectionPool;
-use crate::testonly::StateKeeper;
-=======
 use super::{Connection, ConnectionPool};
 
 impl Connection<'_> {
@@ -62,7 +53,6 @@
             .await??)
     }
 }
->>>>>>> f9ef00e7
 
 pub(crate) fn mock_genesis_params(protocol_version: ProtocolVersionId) -> GenesisParams {
     let mut cfg = mock_genesis_config();
