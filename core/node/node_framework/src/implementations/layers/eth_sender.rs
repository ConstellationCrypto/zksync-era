use anyhow::Context;
use zksync_circuit_breaker::l1_txs::FailedL1TransactionChecker;
use zksync_config::configs::{eth_sender::EthConfig, ContractsConfig};
use zksync_eth_client::BoundEthInterface;
use zksync_eth_sender::{Aggregator, EthTxAggregator, EthTxManager};
<<<<<<< HEAD
use zksync_types::{commitment::L1BatchCommitmentMode, L1ChainId};
=======
use zksync_types::{commitment::L1BatchCommitmentMode, L2ChainId};
>>>>>>> be3ded97

use crate::{
    implementations::resources::{
        circuit_breakers::CircuitBreakersResource,
        eth_interface::{BoundEthInterfaceForBlobsResource, BoundEthInterfaceResource},
        l1_tx_params::L1TxParamsResource,
        object_store::ObjectStoreResource,
        pools::{MasterPool, PoolResource, ReplicaPool},
    },
    service::{ServiceContext, StopReceiver},
    task::Task,
    wiring_layer::{WiringError, WiringLayer},
};

#[derive(Debug)]
pub struct EthTxManagerLayer {
    eth_sender_config: EthConfig,
}

impl EthTxManagerLayer {
    pub fn new(eth_sender_config: EthConfig) -> Self {
        Self { eth_sender_config }
    }
}

#[async_trait::async_trait]
impl WiringLayer for EthTxManagerLayer {
    fn layer_name(&self) -> &'static str {
        "eth_tx_manager_layer"
    }

    async fn wire(self: Box<Self>, mut context: ServiceContext<'_>) -> Result<(), WiringError> {
        // Get resources.
        let master_pool_resource = context.get_resource::<PoolResource<MasterPool>>().await?;
        let master_pool = master_pool_resource.get().await.unwrap();
        let replica_pool_resource = context.get_resource::<PoolResource<ReplicaPool>>().await?;
        let replica_pool = replica_pool_resource.get().await.unwrap();

        let eth_client = context.get_resource::<BoundEthInterfaceResource>().await?.0;
        let eth_client_blobs = match context
            .get_resource::<BoundEthInterfaceForBlobsResource>()
            .await
        {
            Ok(BoundEthInterfaceForBlobsResource(client)) => Some(client),
            Err(WiringError::ResourceLacking { .. }) => None,
            Err(err) => return Err(err),
        };

        let config = self.eth_sender_config.sender.context("sender")?;

        let gas_adjuster = context.get_resource::<L1TxParamsResource>().await?.0;

        let eth_tx_manager_actor = EthTxManager::new(
            master_pool,
            config,
            gas_adjuster,
            eth_client,
            eth_client_blobs,
        );

        context.add_task(Box::new(EthTxManagerTask {
            eth_tx_manager_actor,
        }));

        // Insert circuit breaker.
        let CircuitBreakersResource { breakers } = context.get_resource_or_default().await;
        breakers
            .insert(Box::new(FailedL1TransactionChecker { pool: replica_pool }))
            .await;

        Ok(())
    }
}

#[derive(Debug)]
pub struct EthTxAggregatorLayer {
    eth_sender_config: EthConfig,
    contracts_config: ContractsConfig,
    zksync_network_id: L2ChainId,
    l1_batch_commit_data_generator_mode: L1BatchCommitmentMode,
    l1_chain_id: L1ChainId,
}

impl EthTxAggregatorLayer {
    pub fn new(
        eth_sender_config: EthConfig,
        contracts_config: ContractsConfig,
        zksync_network_id: L2ChainId,
        l1_batch_commit_data_generator_mode: L1BatchCommitmentMode,
        l1_chain_id: L1ChainId,
    ) -> Self {
        Self {
            eth_sender_config,
            contracts_config,
            zksync_network_id,
            l1_batch_commit_data_generator_mode,
            l1_chain_id,
        }
    }
}

#[async_trait::async_trait]
impl WiringLayer for EthTxAggregatorLayer {
    fn layer_name(&self) -> &'static str {
        "eth_tx_aggregator_layer"
    }

    async fn wire(self: Box<Self>, mut context: ServiceContext<'_>) -> Result<(), WiringError> {
        // Get resources.
        let master_pool_resource = context.get_resource::<PoolResource<MasterPool>>().await?;
        let master_pool = master_pool_resource.get().await.unwrap();
        let replica_pool_resource = context.get_resource::<PoolResource<ReplicaPool>>().await?;
        let replica_pool = replica_pool_resource.get().await.unwrap();

        let eth_client = context.get_resource::<BoundEthInterfaceResource>().await?.0;
        let eth_client_blobs = match context
            .get_resource::<BoundEthInterfaceForBlobsResource>()
            .await
        {
            Ok(BoundEthInterfaceForBlobsResource(client)) => Some(client),
            Err(WiringError::ResourceLacking { .. }) => None,
            Err(err) => return Err(err),
        };
        let object_store = context.get_resource::<ObjectStoreResource>().await?.0;

        // Create and add tasks.
        let eth_client_blobs_addr = eth_client_blobs
            .as_deref()
            .map(BoundEthInterface::sender_account);

        let config = self.eth_sender_config.sender.context("sender")?;
        let aggregator = Aggregator::new(
            config.clone(),
            object_store,
            eth_client_blobs_addr.is_some(),
            self.l1_batch_commit_data_generator_mode,
        );

        let eth_tx_aggregator_actor = EthTxAggregator::new(
            master_pool.clone(),
            config.clone(),
            aggregator,
            eth_client.clone(),
            self.contracts_config.validator_timelock_addr,
            self.contracts_config.l1_multicall3_addr,
            self.contracts_config.diamond_proxy_addr,
<<<<<<< HEAD
            self.network_config.zksync_network_id,
            self.l1_chain_id,
=======
            self.zksync_network_id,
>>>>>>> be3ded97
            eth_client_blobs_addr,
        )
        .await;

        context.add_task(Box::new(EthTxAggregatorTask {
            eth_tx_aggregator_actor,
        }));

        // Insert circuit breaker.
        let CircuitBreakersResource { breakers } = context.get_resource_or_default().await;
        breakers
            .insert(Box::new(FailedL1TransactionChecker { pool: replica_pool }))
            .await;

        Ok(())
    }
}

#[derive(Debug)]
struct EthTxAggregatorTask {
    eth_tx_aggregator_actor: EthTxAggregator,
}

#[async_trait::async_trait]
impl Task for EthTxAggregatorTask {
    fn name(&self) -> &'static str {
        "eth_tx_aggregator"
    }

    async fn run(self: Box<Self>, stop_receiver: StopReceiver) -> anyhow::Result<()> {
        self.eth_tx_aggregator_actor.run(stop_receiver.0).await
    }
}

#[derive(Debug)]
struct EthTxManagerTask {
    eth_tx_manager_actor: EthTxManager,
}

#[async_trait::async_trait]
impl Task for EthTxManagerTask {
    fn name(&self) -> &'static str {
        "eth_tx_manager"
    }

    async fn run(self: Box<Self>, stop_receiver: StopReceiver) -> anyhow::Result<()> {
        self.eth_tx_manager_actor.run(stop_receiver.0).await
    }
}<|MERGE_RESOLUTION|>--- conflicted
+++ resolved
@@ -3,11 +3,7 @@
 use zksync_config::configs::{eth_sender::EthConfig, ContractsConfig};
 use zksync_eth_client::BoundEthInterface;
 use zksync_eth_sender::{Aggregator, EthTxAggregator, EthTxManager};
-<<<<<<< HEAD
-use zksync_types::{commitment::L1BatchCommitmentMode, L1ChainId};
-=======
-use zksync_types::{commitment::L1BatchCommitmentMode, L2ChainId};
->>>>>>> be3ded97
+use zksync_types::{commitment::L1BatchCommitmentMode, L1ChainId, L2ChainId};
 
 use crate::{
     implementations::resources::{
@@ -154,12 +150,8 @@
             self.contracts_config.validator_timelock_addr,
             self.contracts_config.l1_multicall3_addr,
             self.contracts_config.diamond_proxy_addr,
-<<<<<<< HEAD
-            self.network_config.zksync_network_id,
+            self.zksync_network_id,
             self.l1_chain_id,
-=======
-            self.zksync_network_id,
->>>>>>> be3ded97
             eth_client_blobs_addr,
         )
         .await;
