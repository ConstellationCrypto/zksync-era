use std::time::Duration;

use zksync_config::{ContractsConfig, EthWatchConfig};
use zksync_contracts::governance_contract;
use zksync_dal::{ConnectionPool, Core};
use zksync_eth_watch::{EthHttpQueryClient, EthWatch};
use zksync_mini_merkle_tree::SyncMerkleTree;
use zksync_types::{ethabi::Contract, l1::L1Tx, Address};

use crate::{
    implementations::resources::{
        eth_interface::EthInterfaceResource,
        pools::{MasterPool, PoolResource},
        priority_merkle_tree::PriorityTreeResource,
    },
    service::{ServiceContext, StopReceiver},
    task::{Task, TaskId},
    wiring_layer::{WiringError, WiringLayer},
};

/// Wiring layer for ethereum watcher
///
/// Responsible for initializing and running of [`EthWatch`] component, that polls the Ethereum node for the relevant events,
/// such as priority operations (aka L1 transactions), protocol upgrades etc.
///
/// ## Requests resources
///
/// - `PoolResource<MasterPool>`
/// - `EthInterfaceResource`
///
/// ## Adds tasks
///
/// - `EthWatchTask`
#[derive(Debug)]
pub struct EthWatchLayer {
    eth_watch_config: EthWatchConfig,
    contracts_config: ContractsConfig,
}

impl EthWatchLayer {
    pub fn new(eth_watch_config: EthWatchConfig, contracts_config: ContractsConfig) -> Self {
        Self {
            eth_watch_config,
            contracts_config,
        }
    }
}

#[async_trait::async_trait]
impl WiringLayer for EthWatchLayer {
    fn layer_name(&self) -> &'static str {
        "eth_watch_layer"
    }

    async fn wire(self: Box<Self>, mut context: ServiceContext<'_>) -> Result<(), WiringError> {
        let pool_resource = context.get_resource::<PoolResource<MasterPool>>()?;
        let main_pool = pool_resource.get().await.unwrap();

<<<<<<< HEAD
        let client = context.get_resource::<EthInterfaceResource>().await?.0;
        let priority_merkle_tree = context.get_resource::<PriorityTreeResource>().await?.0;
=======
        let client = context.get_resource::<EthInterfaceResource>()?.0;
>>>>>>> fe65319d

        let eth_client = EthHttpQueryClient::new(
            client,
            self.contracts_config.diamond_proxy_addr,
            self.contracts_config
                .ecosystem_contracts
                .map(|a| a.transparent_proxy_admin_addr),
            self.contracts_config.governance_addr,
            self.eth_watch_config.confirmations_for_eth_event,
        );
        context.add_task(EthWatchTask {
            main_pool,
            client: eth_client,
            governance_contract: governance_contract(),
            diamond_proxy_address: self.contracts_config.diamond_proxy_addr,
            poll_interval: self.eth_watch_config.poll_interval(),
<<<<<<< HEAD
            priority_merkle_tree,
        }));
=======
        });
>>>>>>> fe65319d

        Ok(())
    }
}

#[derive(Debug)]
struct EthWatchTask {
    main_pool: ConnectionPool<Core>,
    client: EthHttpQueryClient,
    governance_contract: Contract,
    diamond_proxy_address: Address,
    poll_interval: Duration,
    priority_merkle_tree: SyncMerkleTree<L1Tx>,
}

#[async_trait::async_trait]
impl Task for EthWatchTask {
    fn id(&self) -> TaskId {
        "eth_watch".into()
    }

    async fn run(self: Box<Self>, stop_receiver: StopReceiver) -> anyhow::Result<()> {
        let eth_watch = EthWatch::new(
            self.diamond_proxy_address,
            &self.governance_contract,
            Box::new(self.client),
            self.main_pool,
            self.poll_interval,
            self.priority_merkle_tree,
        )
        .await?;

        eth_watch.run(stop_receiver.0).await
    }
}<|MERGE_RESOLUTION|>--- conflicted
+++ resolved
@@ -55,13 +55,8 @@
     async fn wire(self: Box<Self>, mut context: ServiceContext<'_>) -> Result<(), WiringError> {
         let pool_resource = context.get_resource::<PoolResource<MasterPool>>()?;
         let main_pool = pool_resource.get().await.unwrap();
-
-<<<<<<< HEAD
-        let client = context.get_resource::<EthInterfaceResource>().await?.0;
-        let priority_merkle_tree = context.get_resource::<PriorityTreeResource>().await?.0;
-=======
         let client = context.get_resource::<EthInterfaceResource>()?.0;
->>>>>>> fe65319d
+        let priority_merkle_tree = context.get_resource::<PriorityTreeResource>()?.0;
 
         let eth_client = EthHttpQueryClient::new(
             client,
@@ -78,12 +73,8 @@
             governance_contract: governance_contract(),
             diamond_proxy_address: self.contracts_config.diamond_proxy_addr,
             poll_interval: self.eth_watch_config.poll_interval(),
-<<<<<<< HEAD
             priority_merkle_tree,
-        }));
-=======
         });
->>>>>>> fe65319d
 
         Ok(())
     }
