--- conflicted
+++ resolved
@@ -560,7 +560,6 @@
             Ok::<_, CheckError>(())
         };
 
-<<<<<<< HEAD
         if let Some((address, client)) = regular {
             log_version(address, client).await?;
         }
@@ -568,13 +567,6 @@
             log_version(address, client).await?;
         }
 
-=======
-        let version: U256 = CallFunctionArgs::new("getProtocolVersion", ())
-            .for_contract(address, &self.contract)
-            .call(&self.l1_client)
-            .await?;
-        tracing::info!("Checked diamond proxy {address:?} (protocol version: {version})");
->>>>>>> 0f1985fd
         Ok(())
     }
 
