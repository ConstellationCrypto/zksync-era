{
  "sdk/zksync-rs": "0.4.0",
<<<<<<< HEAD
  "core": "16.2.0",
  "prover": "7.2.0"
=======
  "core": "17.1.0",
  "prover": "8.1.0"
>>>>>>> e61d9e5f
}<|MERGE_RESOLUTION|>--- conflicted
+++ resolved
@@ -1,10 +1,5 @@
 {
   "sdk/zksync-rs": "0.4.0",
-<<<<<<< HEAD
-  "core": "16.2.0",
-  "prover": "7.2.0"
-=======
   "core": "17.1.0",
   "prover": "8.1.0"
->>>>>>> e61d9e5f
 }