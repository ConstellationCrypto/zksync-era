# Prover CLI

CLI tool for performing maintenance of a ZKsync Prover

## Installation

```
<<<<<<< HEAD
cargo install --git https://github.com/matter-labs/zksync-era.git prover_cli
=======
git clone git@github.com:matter-labs/zksync-era.git
cargo install prover_cli
>>>>>>> c9ad59e1
```

## Usage

```
Usage: prover_cli [DB_URL] <COMMAND>

Commands:
  debug-proof
  file-info
  config
  delete
  status
  requeue
  restart
  stats        Displays L1 Batch proving stats for a given period
  help         Print this message or the help of the given subcommand(s)

Arguments:
  [DB_URL]  [env: PLI__DB_URL=] [default: postgres://postgres:notsecurepassword@localhost/prover_local]

Options:
  -h, --help     Print help
  -V, --version  Print version
```

Warning: If this tool is being used outside the directory where the zksync-era repository is located, the configuration
is not persistent, so the database URL needs to be set each time a new command that requires it is called!. Work is
being done to improve this.

### `prover_cli file-info`

Displays the information about a given file.

```
Usage: prover_cli file-info --file-path <PATH_TO_BATCH_PROOF_BIN>

For more information, try '--help'.
```

#### Example Output

Example outputs:

```bash
L1 proof
AUX info:
  L1 msg linear hash: [163, 243, 172, 16, 189, 59, 100, 227, 249, 46, 226, 220, 82, 135, 213, 208, 221, 228, 49, 46, 121, 136, 78, 163, 15, 155, 199, 82, 64, 24, 172, 198]
  Rollup_state_diff_for_compression: [157, 150, 29, 193, 105, 162, 176, 61, 83, 241, 72, 206, 68, 20, 143, 69, 119, 162, 138, 101, 80, 139, 193, 211, 188, 250, 156, 86, 254, 148, 117, 60]
  bootloader_heap_initial_content: [112, 2, 120, 255, 156, 227, 172, 92, 134, 48, 247, 243, 148, 241, 11, 122, 6, 189, 46, 164, 89, 78, 209, 118, 115, 239, 195, 15, 225, 143, 97, 204]
  events_queue_state: [202, 78, 244, 233, 150, 17, 247, 25, 183, 51, 245, 110, 135, 31, 115, 109, 84, 193, 17, 1, 153, 32, 39, 199, 102, 25, 63, 216, 220, 68, 212, 233]
Inputs: [Fr(0x00000000775db828700e0ebbe0384f8a017598a271dfb6c96ebb2baf22a7a572)]
```

```bash
 == Circuit ==
Type: basic. Id: 1 (Scheduler)
Geometry: CSGeometry { num_columns_under_copy_permutation: 130, num_witness_columns: 0, num_constant_columns: 4, max_allowed_constraint_degree: 8 }
Circuit size: trace length: Some(1048576) something??: Some(100663296)
Scheduler witness info
Previous block data:
Enumeration counter: 25
State root: [107, 233, 138, 154, 21, 134, 189, 220, 183, 250, 117, 243, 103, 124, 71, 221, 160, 136, 249, 25, 197, 109, 8, 75, 26, 12, 81, 109, 36, 56, 30, 17]
Block meta parameters
bootloader code hash: 452367551810219221093730953379759186922674186246309239546886848509599206765
aa code hash: 452349823575802367618424269668644286404749728714566974110193150711820505769
Previous block meta hash: [63, 236, 0, 236, 23, 236, 175, 242, 75, 187, 203, 193, 88, 80, 202, 53, 40, 206, 28, 40, 125, 58, 53, 254, 233, 122, 108, 101, 101, 88, 102, 193]
Previous block aux hash: [200, 12, 70, 33, 103, 13, 251, 174, 96, 165, 135, 138, 34, 75, 249, 81, 93, 86, 110, 52, 30, 172, 198, 51, 155, 82, 86, 137, 156, 215, 11, 119]
EIP 4844 - witnesses: None
EIP 4844 - proofs: 0
```

### `prover_cli status`

Set of commands to inspect the status of the Prover. This could be the status of the proof for some batch or the status
of the proving in the L1.

#### `prover_cli status batch`

Displays the proof status for a given batch or a set of batches.

```
Usage: prover_cli status <COMMAND>

Commands:
  batch
  l1
  help   Print this message or the help of the given subcommand(s)

Options:
  -h, --help  Print help
```

#### Example Output

```
pli status batch -b 4

== Batch 4 Status ==
> In Progress ⌛️

== Proving Stages ==
-- Aggregation Round 0 --
Basic Witness Generator: Done ✅
Prover Jobs:
> In progress ⌛️
-- Aggregation Round 1 --
Leaf Witness Generator: In progress ⌛️
> Prover Jobs: Waiting for proofs ⏱️
-- Aggregation Round 2 --
Node Witness Generator: In progress ⌛️
> Prover Jobs: Waiting for proofs ⏱️
-- Aggregation Round 3 --
Recursion Tip: In progress ⌛️
> Prover Jobs: Waiting for proofs ⏱️
-- Aggregation Round 3 --
Scheduler: In progress ⌛️
> Prover Jobs: Waiting for proofs ⏱️
-- Compressor --
> Compressor job not found 🚫
```

NOTE: With the --verbose flag, much more detailed information about each stage of the process is displayed.

#### `prover_cli status l1`

Retrieve information about the state of the batches sent to L1 and compare the contract hashes in L1 with those stored
in the prover database.

#### Example Output

```
prover_cli status l1

====== L1 Status ======
State keeper: First batch: 0, recent batch: 10
L1 state: block verified: 7, block committed: 9
Eth sender is 1 behind. Last block committed: 9. Most recent sealed state keeper batch: 10.
 -----------------------
Verifier key hash matches: 0x063c9c1e9d39fc0b1633c78a49f1905s65ee0982ad96d97ef7fe3d4f1f1a72c7
 -----------------------
Verification node hash in DB differs from the one in contract.
Contract hash: 0x1186ec268d49f1905f8d9c1e9d39fc33e98c74f91d91a21b8f7ef78bd09a8db8
DB hash: 0x5a3ef282b21e12fe1f4438e5bb158fc5060b160559c5158c6389d62d9fe3d080
 -----------------------
Verification leaf hash in DB differs from the one in contract.
Contract hash: 0x101e08b00193e529145ee09823378ef51a3bc8966504064f1f6ba3f1ba863210
DB hash: 0x400a4b532c6f072c00d1806ef299300d4c104f4ac55bd8698ade78894fcadc0a
 -----------------------
Verification circuits hash in DB differs from the one in contract.
Contract hash: 0x18c1639094f58177409186e8c48d9f577c9410901d2f1d486b3e7d6cf553ae4c
DB hash: 0x0000000000000000000000000000000000000000000000000000000000000000
```

### `prover_cli requeue`

Requeue all the stuck jobs for a specific batch.

```
Usage: prover_cli requeue [OPTIONS] --batch <BATCH>

Options:
  -b, --batch <BATCH>
      --max-attempts <MAX_ATTEMPTS>  Maximum number of attempts to re-queue a job. Default value is 10. NOTE: this argument is temporary and will be deprecated once the `config` command is implemented [default: 10]
  -h, --help                         Print help
```

### `prover_cli delete`

Delete all the data from the prover database.

```
Usage: prover_cli delete [OPTIONS]

Options:
  -a, --all            Delete data from all batches
  -b, --batch <BATCH>  Batch number to delete [default: 0]
  -h, --help           Print help
```

### `prover_cli config`

It allows you to change the CLI configuration; currently, it only lets you change the database URL, but work is being
done to also include information about the L1 contracts for when they are not set in the environment variables.

```
Usage: prover_cli config [DB_URL]

Arguments:
  [DB_URL]  [env: PLI__DB_URL=] [default: postgres://postgres:notsecurepassword@localhost/prover_local]

Options:
  -h, --help  Print help
```

### `prover_cli debug-proof`

Debug proof is an advanced feature that can be used to debug failing circuit proofs. It will re-run the proving circuit
for a given proof file - and print detailed debug logs.

**WARNING** - it does require compilation with `--release --features verbose_circuits` enabled (which includes all the
necessary dependencies).

Example output

```
cargo run --release --features verbose_circuits -- debug-proof --file ~/prover_jobs_23_05.bin

[call_ret_impl/far_call.rs:1012:13] max_passable.witness_hook(&*cs)().unwrap() = 535437
[call_ret_impl/far_call.rs:1024:13] leftover.witness_hook(&*cs)().unwrap() = 8518
[call_ret_impl/far_call.rs:1025:13] ergs_to_pass.witness_hook(&*cs)().unwrap() = 544211
[call_ret_impl/far_call.rs:1036:13] remaining_from_max_passable.witness_hook(&*cs)().unwrap() = 4294958522
[call_ret_impl/far_call.rs:1037:13] leftover_and_remaining_if_no_uf.witness_hook(&*cs)().unwrap() = 4294967040
[call_ret_impl/far_call.rs:1047:13] ergs_to_pass.witness_hook(&*cs)().unwrap() = 535437
[call_ret_impl/far_call.rs:1048:13] remaining_for_this_context.witness_hook(&*cs)().unwrap() = 8518
[call_ret_impl/far_call.rs:1049:13] extra_ergs_from_caller_to_callee.witness_hook(&*cs)().unwrap() = 0
[call_ret_impl/far_call.rs:1050:13] callee_stipend.witness_hook(&*cs)().unwrap() = 0
New frame as a result of FAR CALL: Some(ExecutionContextRecordWitness { this: 0x263eb3945d7cee723110c69da5fabc3c6d5a802f, caller: 0x973a7a18f29699b5b976a5026d795f5169cb3348, code_address: 0x0000000000000000000000000000000000000000, code_page: 2416, base_page: 3075968, heap_upper_bound: 4096, aux_heap_upper_bound: 4096, reverted_queue_head: [0x1d06f395ca74bd80, 0x3c3099adfd7d31cb, 0x119db3dd58b4aca6, 0xb8d2f7bd2c1b5e48], reverted_queue_tail: [0x1d06f395ca74bd80, 0x3c3099adfd7d31cb, 0x119db3dd58b4aca6, 0xb8d2f7bd2c1b5e48], reverted_queue_segment_len: 0, pc: 0, sp: 0, exception_handler_loc: 176, ergs_remaining: 535437, is_static_execution: false, is_kernel_mode: false, this_shard_id: 0, caller_shard_id: 0, code_shard_id: 0, context_u128_value_composite: [0, 0, 0, 0], is_local_call: false, total_pubdata_spent: 0, stipend: 0 })
thread 'main' panicked at circuit_definitions/src/aux_definitions/witness_oracle.rs:506:13:
assertion `left == right` failed
  left: 2097152
 right: 4096
note: run with `RUST_BACKTRACE=1` environment variable to display a backtrace
```

### `prover_cli debug-proof`

TODO

## Development Status

| **Command**   | **Subcommand** | **Flags**                         | **Status** |
| ------------- | -------------- | --------------------------------- | ---------- |
| `status`      | `batch`        | `-n <BATCH_NUMBER>`               | ✅         |
|               |                | `-v, --verbose`                   | ✅️        |
|               | `l1`           |                                   | ✅️        |
| `restart`     | `batch`        | `-n <BATCH_NUMBER>`               | ✅         |
|               | `jobs`         | `-n <BATCH_NUMBER>`               | ️🏗️        |
|               |                | `-bwg, --basic-witness-generator` | 🏗️         |
|               |                | `-lwg, --leaf-witness-generator`  | 🏗️         |
|               |                | `-nwg, --node-witness-generator`  | 🏗️         |
|               |                | `-rt, --recursion-tip`            | 🏗️         |
|               |                | `-s, --scheduler`                 | 🏗️         |
|               |                | `-c, --compressor`                | 🏗️         |
|               |                | `-f, --failed`                    | 🏗          |
| `delete`      |                | `-n <BATCH_NUMBER>`               | ✅️️       |
|               |                | `-a, --all`                       | ️️✅️️️️️️ |
| `requeue`     |                | `—b, --batch <BATCH_NUMBER>`      | ✅️        |
|               |                | `-a, --all`                       | ✅️️       |
| `config`      |                | `--db-url <DB_URL>`               | 🏗          |
| `debug-proof` |                | `--file <FILE>`                   | ✅️        |
| `file-info`   |                | `--file-path <FILE_PATH>`         | ✅️        |
| `stats`       |                | `--period <PERIOD>`               | ✅️        |<|MERGE_RESOLUTION|>--- conflicted
+++ resolved
@@ -5,12 +5,8 @@
 ## Installation
 
 ```
-<<<<<<< HEAD
-cargo install --git https://github.com/matter-labs/zksync-era.git prover_cli
-=======
 git clone git@github.com:matter-labs/zksync-era.git
 cargo install prover_cli
->>>>>>> c9ad59e1
 ```
 
 ## Usage
