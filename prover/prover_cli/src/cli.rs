--- conflicted
+++ resolved
@@ -37,11 +37,7 @@
     let ProverCLI { command, config } = ProverCLI::parse();
     match command {
         ProverCommand::FileInfo(args) => get_file_info::run(args).await?,
-<<<<<<< HEAD
-        ProverCommand::Status(cmd) => cmd.run().await?,
-=======
         ProverCommand::Status(cmd) => cmd.run(config).await?,
->>>>>>> 97452af6
     };
 
     Ok(())
