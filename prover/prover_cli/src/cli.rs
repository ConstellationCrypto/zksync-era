use clap::{command, Args, Parser, Subcommand};
use zksync_types::url::SensitiveUrl;

use crate::commands::{self, get_file_info, requeue};

pub const VERSION_STRING: &str = env!("CARGO_PKG_VERSION");

#[derive(Parser)]
#[command(name="prover-cli", version=VERSION_STRING, about, long_about = None)]
struct ProverCLI {
    #[command(subcommand)]
    command: ProverCommand,
    #[clap(flatten)]
    config: ProverCLIConfig,
}

// Note: This is a temporary solution for the configuration of the CLI. In the
// future, we should have an `config` command to set the configuration in a
// `.config` file.
#[derive(Args)]
pub struct ProverCLIConfig {
    #[clap(
        long,
        default_value = "postgres://postgres:notsecurepassword@localhost/prover_local"
    )]
    pub db_url: SensitiveUrl,
}

#[derive(Subcommand)]
enum ProverCommand {
    FileInfo(get_file_info::Args),
    #[command(subcommand)]
    Status(commands::StatusCommand),
    Requeue(requeue::Args),
}

pub async fn start() -> anyhow::Result<()> {
    let ProverCLI { command, config } = ProverCLI::parse();
    match command {
        ProverCommand::FileInfo(args) => get_file_info::run(args).await?,
<<<<<<< HEAD
        ProverCommand::Status(cmd) => cmd.run().await?,
        ProverCommand::Requeue(args) => requeue::run(args).await?,
=======
        ProverCommand::Status(cmd) => cmd.run(config).await?,
>>>>>>> 8ddd0397
    };

    Ok(())
}<|MERGE_RESOLUTION|>--- conflicted
+++ resolved
@@ -38,12 +38,8 @@
     let ProverCLI { command, config } = ProverCLI::parse();
     match command {
         ProverCommand::FileInfo(args) => get_file_info::run(args).await?,
-<<<<<<< HEAD
-        ProverCommand::Status(cmd) => cmd.run().await?,
+        ProverCommand::Status(cmd) => cmd.run(config).await?,
         ProverCommand::Requeue(args) => requeue::run(args).await?,
-=======
-        ProverCommand::Status(cmd) => cmd.run(config).await?,
->>>>>>> 8ddd0397
     };
 
     Ok(())
