use std::{
    collections::{hash_map::DefaultHasher, HashMap, HashSet},
    hash::{Hash, Hasher},
    sync::Arc,
    time::Instant,
};

use anyhow::Context as _;
use async_trait::async_trait;
use circuit_definitions::{
    circuit_definitions::{base_layer::ZkSyncBaseLayerStorage, ZkSyncUniformCircuitInstance},
    encodings::{
        recursion_request::{RecursionQueueSimulator, RecursionRequest},
        FullWidthQueueSimulator,
    },
    zkevm_circuits::fsm_input_output::ClosedFormInputCompactFormWitness,
};
// TODO: Switch to `vm_latest` once the prover supports v1.5.0
use multivm::vm_latest::{
    constants::MAX_CYCLES_FOR_TX, HistoryDisabled, StorageOracle as VmStorageOracle,
};
use prover_dal::{
    fri_witness_generator_dal::FriWitnessJobStatus, ConnectionPool, Prover, ProverDal,
};
use rand::Rng;
use serde::{Deserialize, Serialize};
use tracing::Instrument;
use zkevm_test_harness::{
    geometry_config::get_geometry_config,
    toolset::GeometryConfig,
    // utils::generate_eip4844_circuit_and_witness,
    // zkevm_circuits::eip_4844::input::EIP4844OutputDataWitness,
};
use zksync_config::configs::FriWitnessGeneratorConfig;
use zksync_dal::{Core, CoreDal};
use zksync_object_store::{Bucket, ObjectStore, ObjectStoreFactory, StoredObject};
use zksync_prover_fri_types::{
    circuit_definitions::{
        boojum::{
            field::goldilocks::{GoldilocksExt2, GoldilocksField},
            gadgets::recursion::recursive_tree_hasher::CircuitGoldilocksPoseidon2Sponge,
        },
        zkevm_circuits::scheduler::{
            block_header::BlockAuxilaryOutputWitness, input::SchedulerCircuitInstanceWitness,
        },
    },
    get_current_pod_name,
    keys::ClosedFormInputKey,
    AuxOutputWitnessWrapper, RecursionQueueWrapper, EIP_4844_CIRCUIT_ID,
};
use zksync_prover_fri_utils::get_recursive_layer_circuit_id_for_base_layer;
use zksync_prover_interface::inputs::{BasicCircuitWitnessGeneratorInput, PrepareBasicCircuitsJob};
use zksync_queued_job_processor::JobProcessor;
use zksync_state::{PostgresStorage, StorageView};
use zksync_types::{
    basic_fri_types::{
        AggregationRound, Eip4844Blobs, EIP_4844_BLOB_SIZE, MAX_4844_BLOBS_PER_BLOCK,
    },
    block::StorageOracleInfo,
    protocol_version::ProtocolVersionId,
    Address, L1BatchNumber, BOOTLOADER_ADDRESS, H256, U256,
};
use zksync_utils::{bytes_to_chunks, h256_to_u256, u256_to_h256};

use crate::{
    metrics::WITNESS_GENERATOR_METRICS,
    precalculated_merkle_paths_provider::PrecalculatedMerklePathsProvider,
    storage_oracle::StorageOracle,
    utils::{
        expand_bootloader_contents, save_circuit,
        /*save_eip_4844_circuit*/ ClosedFormInputWrapper, SchedulerPartialInputWrapper,
        KZG_TRUSTED_SETUP_FILE,
    },
};

// type Eip4844Circuit =
// ZkSyncUniformCircuitInstance<GoldilocksField, EIP4844InstanceSynthesisFunction>;

// type Eip4844Witness = EIP4844OutputDataWitness<GoldilocksField>;

pub struct BasicCircuitArtifacts {
    circuit_urls: Vec<(u8, String)>,
    queue_urls: Vec<(u8, String, usize)>,
    scheduler_witness: SchedulerCircuitInstanceWitness<
        GoldilocksField,
        CircuitGoldilocksPoseidon2Sponge,
        GoldilocksExt2,
    >,
    aux_output_witness: BlockAuxilaryOutputWitness<GoldilocksField>,
    recursion_queue: Vec<(
        u64,
        FullWidthQueueSimulator<GoldilocksField, RecursionRequest<GoldilocksField>, 8, 12, 1>,
        Vec<ClosedFormInputCompactFormWitness<GoldilocksField>>,
    )>,
    recursion_tip_circuits: [Option<i64>; 16],
}

#[derive(Debug)]
struct BlobUrls {
    circuit_ids_and_urls: Vec<(u8, String)>,
    closed_form_inputs_and_urls: Vec<(u8, String, usize)>,
    scheduler_witness_url: String,
    recursion_tip_witness_url: String,
    recursion_tip_circuits: [Option<i64>; 16],
}

#[derive(Clone)]
pub struct BasicWitnessGeneratorJob {
    block_number: L1BatchNumber,
    job: PrepareBasicCircuitsJob,
    eip_4844_blobs: Eip4844Blobs,
}

#[derive(Debug)]
pub struct BasicWitnessGenerator {
    config: Arc<FriWitnessGeneratorConfig>,
    object_store: Arc<dyn ObjectStore>,
    public_blob_store: Option<Arc<dyn ObjectStore>>,
    connection_pool: ConnectionPool<Core>,
    prover_connection_pool: ConnectionPool<Prover>,
    protocol_versions: Vec<ProtocolVersionId>,
}

impl BasicWitnessGenerator {
    pub async fn new(
        config: FriWitnessGeneratorConfig,
        store_factory: &ObjectStoreFactory,
        public_blob_store: Option<Arc<dyn ObjectStore>>,
        connection_pool: ConnectionPool<Core>,
        prover_connection_pool: ConnectionPool<Prover>,
        protocol_versions: Vec<ProtocolVersionId>,
    ) -> Self {
        Self {
            config: Arc::new(config),
            object_store: store_factory.create_store().await,
            public_blob_store,
            connection_pool,
            prover_connection_pool,
            protocol_versions,
        }
    }

    async fn process_job_impl(
        object_store: Arc<dyn ObjectStore>,
        connection_pool: ConnectionPool<Core>,
        prover_connection_pool: ConnectionPool<Prover>,
        basic_job: BasicWitnessGeneratorJob,
        started_at: Instant,
        config: Arc<FriWitnessGeneratorConfig>,
    ) -> Option<BasicCircuitArtifacts> {
        let BasicWitnessGeneratorJob {
            block_number,
            job,
            eip_4844_blobs,
        } = basic_job;
        let shall_force_process_block = config
            .force_process_block
            .map_or(false, |block| block == block_number.0);

        if let Some(blocks_proving_percentage) = config.blocks_proving_percentage {
            // Generate random number in (0; 100).
            let threshold = rand::thread_rng().gen_range(1..100);
            // We get value higher than `blocks_proving_percentage` with prob = `1 - blocks_proving_percentage`.
            // In this case job should be skipped.
            if threshold > blocks_proving_percentage && !shall_force_process_block {
                WITNESS_GENERATOR_METRICS.skipped_blocks.inc();
                tracing::info!(
                    "Skipping witness generation for block {}, blocks_proving_percentage: {}",
                    block_number.0,
                    blocks_proving_percentage
                );

                let mut prover_storage = prover_connection_pool.connection().await.unwrap();
                let mut transaction = prover_storage.start_transaction().await.unwrap();
                transaction
                    .fri_proof_compressor_dal()
                    .skip_proof_compression_job(block_number)
                    .await;
                transaction
                    .fri_witness_generator_dal()
                    .mark_witness_job(FriWitnessJobStatus::Skipped, block_number)
                    .await;
                transaction.commit().await.unwrap();
                return None;
            }
        }

        WITNESS_GENERATOR_METRICS.sampled_blocks.inc();
        tracing::info!(
            "Starting witness generation of type {:?} for block {}",
            AggregationRound::BasicCircuits,
            block_number.0
        );

        Some(
            process_basic_circuits_job(
                &*object_store,
                config,
                connection_pool,
                started_at,
                block_number,
                job,
                eip_4844_blobs,
            )
            .await,
        )
    }
}

#[async_trait]
impl JobProcessor for BasicWitnessGenerator {
    type Job = BasicWitnessGeneratorJob;
    type JobId = L1BatchNumber;
    // The artifact is optional to support skipping blocks when sampling is enabled.
    type JobArtifacts = Option<BasicCircuitArtifacts>;

    const SERVICE_NAME: &'static str = "fri_basic_circuit_witness_generator";

    async fn get_next_job(&self) -> anyhow::Result<Option<(Self::JobId, Self::Job)>> {
        let mut prover_connection = self.prover_connection_pool.connection().await.unwrap();
        let last_l1_batch_to_process = self.config.last_l1_batch_to_process();
        let pod_name = get_current_pod_name();
        match prover_connection
            .fri_witness_generator_dal()
            .get_next_basic_circuit_witness_job(
                last_l1_batch_to_process,
                &self.protocol_versions,
                &pod_name,
            )
            .await
        {
            Some((block_number, eip_4844_blobs)) => {
                tracing::info!(
                    "Processing FRI basic witness-gen for block {}",
                    block_number
                );
                let started_at = Instant::now();
                let job = get_artifacts(block_number, &*self.object_store, eip_4844_blobs).await;

                WITNESS_GENERATOR_METRICS.blob_fetch_time[&AggregationRound::BasicCircuits.into()]
                    .observe(started_at.elapsed());

                Ok(Some((block_number, job)))
            }
            None => Ok(None),
        }
    }

    async fn save_failure(&self, job_id: L1BatchNumber, _started_at: Instant, error: String) -> () {
        self.prover_connection_pool
            .connection()
            .await
            .unwrap()
            .fri_witness_generator_dal()
            .mark_witness_job_failed(&error, job_id)
            .await;
    }

    #[allow(clippy::async_yields_async)]
    async fn process_job(
        &self,
        _job_id: &Self::JobId,
        job: BasicWitnessGeneratorJob,
        started_at: Instant,
    ) -> tokio::task::JoinHandle<anyhow::Result<Option<BasicCircuitArtifacts>>> {
        let config = Arc::clone(&self.config);
        let object_store = Arc::clone(&self.object_store);
        let connection_pool = self.connection_pool.clone();
        let prover_connection_pool = self.prover_connection_pool.clone();
        tokio::spawn(async move {
            let block_number = job.block_number;
            Ok(Self::process_job_impl(
                object_store,
                connection_pool,
                prover_connection_pool,
                job,
                started_at,
                config,
            )
            .instrument(tracing::info_span!("basic_circuit", %block_number))
            .await)
        })
    }

    async fn save_result(
        &self,
        job_id: L1BatchNumber,
        started_at: Instant,
        optional_artifacts: Option<BasicCircuitArtifacts>,
    ) -> anyhow::Result<()> {
        match optional_artifacts {
            None => Ok(()),
            Some(artifacts) => {
                let blob_started_at = Instant::now();
                let scheduler_witness_url = save_scheduler_artifacts(
                    job_id,
                    artifacts.scheduler_witness,
                    artifacts.aux_output_witness,
                    &*self.object_store,
                    self.public_blob_store.as_deref(),
                    self.config.shall_save_to_public_bucket,
                )
                .await;

                let recursion_tip_witness_url = save_recursion_tip_artifacts(
                    job_id,
                    artifacts.recursion_queue,
                    &*self.object_store,
                )
                .await;

                WITNESS_GENERATOR_METRICS.blob_save_time[&AggregationRound::BasicCircuits.into()]
                    .observe(blob_started_at.elapsed());

                update_database(
                    &self.prover_connection_pool,
                    started_at,
                    job_id,
                    BlobUrls {
                        circuit_ids_and_urls: artifacts.circuit_urls,
                        closed_form_inputs_and_urls: artifacts.queue_urls,
                        scheduler_witness_url,
                        recursion_tip_witness_url,
                        recursion_tip_circuits: artifacts.recursion_tip_circuits,
                    },
                )
                .await;
                Ok(())
            }
        }
    }

    fn max_attempts(&self) -> u32 {
        self.config.max_attempts
    }

    async fn get_job_attempts(&self, job_id: &L1BatchNumber) -> anyhow::Result<u32> {
        let mut prover_storage = self
            .prover_connection_pool
            .connection()
            .await
            .context("failed to acquire DB connection for BasicWitnessGenerator")?;
        prover_storage
            .fri_witness_generator_dal()
            .get_basic_circuit_witness_job_attempts(*job_id)
            .await
            .map(|attempts| attempts.unwrap_or(0))
            .context("failed to get job attempts for BasicWitnessGenerator")
    }
}

#[allow(clippy::too_many_arguments)]
async fn process_basic_circuits_job(
    object_store: &dyn ObjectStore,
    config: Arc<FriWitnessGeneratorConfig>,
    connection_pool: ConnectionPool<Core>,
    started_at: Instant,
    block_number: L1BatchNumber,
    job: PrepareBasicCircuitsJob,
    eip_4844_blobs: Eip4844Blobs,
) -> BasicCircuitArtifacts {
    let witness_gen_input =
        build_basic_circuits_witness_generator_input(&connection_pool, job, block_number).await;
<<<<<<< HEAD
    let (circuit_urls, queue_urls, scheduler_witness, aux_output_witness) = generate_witness(
=======
    let (
        circuit_urls,
        eip_4844_circuit_urls,
        queue_urls,
        scheduler_witness,
        aux_output_witness,
        recursion_queue,
        recursion_tip_circuits,
    ) = generate_witness(
>>>>>>> 3918f8e7
        block_number,
        object_store,
        config,
        connection_pool,
        witness_gen_input,
        eip_4844_blobs,
    )
    .await;
    WITNESS_GENERATOR_METRICS.witness_generation_time[&AggregationRound::BasicCircuits.into()]
        .observe(started_at.elapsed());
    tracing::info!(
        "Witness generation for block {} is complete in {:?}",
        block_number.0,
        started_at.elapsed()
    );

    BasicCircuitArtifacts {
        circuit_urls,
        queue_urls,
        scheduler_witness,
        aux_output_witness,
        recursion_queue,
        recursion_tip_circuits,
    }
}

async fn update_database(
    prover_connection_pool: &ConnectionPool<Prover>,
    started_at: Instant,
    block_number: L1BatchNumber,
    blob_urls: BlobUrls,
) {
    let mut prover_connection = prover_connection_pool.connection().await.unwrap();
    let protocol_version_id = prover_connection
        .fri_witness_generator_dal()
        .protocol_version_for_l1_batch(block_number)
        .await;
    prover_connection
        .fri_prover_jobs_dal()
        .insert_prover_jobs(
            block_number,
            blob_urls.circuit_ids_and_urls,
            AggregationRound::BasicCircuits,
            0,
            protocol_version_id,
        )
        .await;
    // Special casing EIP4844 as part of 1.4.2.
    // In the future, this will be included in the above call.
    // For now, there are [`MAX_4844_BLOBS_PER_BLOCK`] proofs, even though there may be less blobs.
    // The proofs are expected as per: https://github.com/matter-labs/era-zkevm_circuits/blob/v1.4.2/src/scheduler/mod.rs#L1165
    /*for index in 0..MAX_4844_BLOBS_PER_BLOCK {
        prover_connection
            .fri_prover_jobs_dal()
            .insert_prover_job(
                block_number,
                EIP_4844_CIRCUIT_ID,
                0,
                blob_urls.eip_4844_circuit_urls[index].0,
                AggregationRound::BasicCircuits,
                &blob_urls.eip_4844_circuit_urls[index].1,
                true,
                protocol_version_id,
            )
            .await;
    }*/
    prover_connection
        .fri_witness_generator_dal()
        .create_aggregation_jobs(
            block_number,
            &blob_urls.closed_form_inputs_and_urls,
            &blob_urls.scheduler_witness_url,
            &blob_urls.recursion_tip_witness_url,
            blob_urls.recursion_tip_circuits,
            get_recursive_layer_circuit_id_for_base_layer,
            protocol_version_id,
        )
        .await;
    prover_connection
        .fri_witness_generator_dal()
        .mark_witness_job_as_successful(block_number, started_at.elapsed())
        .await;
}

async fn get_artifacts(
    block_number: L1BatchNumber,
    object_store: &dyn ObjectStore,
    eip_4844_blobs: Eip4844Blobs,
) -> BasicWitnessGeneratorJob {
    let job = object_store.get(block_number).await.unwrap();
    BasicWitnessGeneratorJob {
        block_number,
        job,
        eip_4844_blobs,
    }
}

async fn save_scheduler_artifacts(
    block_number: L1BatchNumber,
    scheduler_partial_input: SchedulerCircuitInstanceWitness<
        GoldilocksField,
        CircuitGoldilocksPoseidon2Sponge,
        GoldilocksExt2,
    >,
    aux_output_witness: BlockAuxilaryOutputWitness<GoldilocksField>,
    object_store: &dyn ObjectStore,
    public_object_store: Option<&dyn ObjectStore>,
    shall_save_to_public_bucket: bool,
) -> String {
    let aux_output_witness_wrapper = AuxOutputWitnessWrapper(aux_output_witness);
    if shall_save_to_public_bucket {
        public_object_store
            .expect("public_object_store shall not be empty while running with shall_save_to_public_bucket config")
            .put(block_number, &aux_output_witness_wrapper)
            .await
            .unwrap();
    }
    object_store
        .put(block_number, &aux_output_witness_wrapper)
        .await
        .unwrap();
    let wrapper = SchedulerPartialInputWrapper(scheduler_partial_input);
    object_store.put(block_number, &wrapper).await.unwrap()
}

async fn save_recursion_tip_artifacts(
    block_number: L1BatchNumber,
    recursion_queue: Vec<(
        u64,
        FullWidthQueueSimulator<GoldilocksField, RecursionRequest<GoldilocksField>, 8, 12, 1>,
        Vec<ClosedFormInputCompactFormWitness<GoldilocksField>>,
    )>,
    object_store: &dyn ObjectStore,
) -> String {
    // let aux_output_witness_wrapper = AuxOutputWitnessWrapper(aux_output_witness);
    // if shall_save_to_public_bucket {
    //     public_object_store
    //         .expect("public_object_store shall not be empty while running with shall_save_to_public_bucket config")
    //         .put(block_number, &aux_output_witness_wrapper)
    //         .await
    //         .unwrap();
    // }
    let recursion_queue_wrapper = RecursionQueueWrapper(recursion_queue);
    object_store
        .put(block_number, &recursion_queue_wrapper)
        .await
        .unwrap()
    // let wrapper = SchedulerPartialInputWrapper(scheduler_partial_input);
    // object_store.put(block_number, &wrapper).await.unwrap()
}

async fn save_recursion_queue(
    block_number: L1BatchNumber,
    circuit_id: u8,
    recursion_queue_simulator: RecursionQueueSimulator<GoldilocksField>,
    closed_form_inputs: &[ClosedFormInputCompactFormWitness<GoldilocksField>],
    object_store: &dyn ObjectStore,
) -> (u8, String, usize) {
    let key = ClosedFormInputKey {
        block_number,
        circuit_id,
    };
    let basic_circuit_count = closed_form_inputs.len();
    let closed_form_inputs = closed_form_inputs
        .iter()
        .map(|x| ZkSyncBaseLayerStorage::from_inner(circuit_id, x.clone()))
        .collect();
    let wrapper = ClosedFormInputWrapper(closed_form_inputs, recursion_queue_simulator);
    let blob_url = object_store.put(key, &wrapper).await.unwrap();
    (circuit_id, blob_url, basic_circuit_count)
}

// If making changes to this method, consider moving this logic to the DAL layer and make
// `PrepareBasicCircuitsJob` have all fields of `BasicCircuitWitnessGeneratorInput`.
async fn build_basic_circuits_witness_generator_input(
    connection_pool: &ConnectionPool<Core>,
    witness_merkle_input: PrepareBasicCircuitsJob,
    l1_batch_number: L1BatchNumber,
) -> BasicCircuitWitnessGeneratorInput {
    let mut connection = connection_pool.connection().await.unwrap();
    let block_header = connection
        .blocks_dal()
        .get_l1_batch_header(l1_batch_number)
        .await
        .unwrap()
        .unwrap();
    let initial_heap_content = connection
        .blocks_dal()
        .get_initial_bootloader_heap(l1_batch_number)
        .await
        .unwrap()
        .unwrap();
    let (_, previous_block_timestamp) = connection
        .blocks_dal()
        .get_l1_batch_state_root_and_timestamp(l1_batch_number - 1)
        .await
        .unwrap()
        .unwrap();
    let previous_block_hash = connection
        .blocks_dal()
        .get_l1_batch_state_root(l1_batch_number - 1)
        .await
        .unwrap()
        .expect("cannot generate witness before the root hash is computed");
    BasicCircuitWitnessGeneratorInput {
        block_number: l1_batch_number,
        previous_block_timestamp,
        previous_block_hash,
        block_timestamp: block_header.timestamp,
        used_bytecodes_hashes: block_header.used_contract_hashes,
        initial_heap_content,
        merkle_paths_input: witness_merkle_input,
    }
}

async fn generate_witness(
    block_number: L1BatchNumber,
    object_store: &dyn ObjectStore,
    config: Arc<FriWitnessGeneratorConfig>,
    connection_pool: ConnectionPool<Core>,
    input: BasicCircuitWitnessGeneratorInput,
    eip_4844_blobs: Eip4844Blobs,
) -> (
    Vec<(u8, String)>,
    Vec<(u8, String, usize)>,
    SchedulerCircuitInstanceWitness<
        GoldilocksField,
        CircuitGoldilocksPoseidon2Sponge,
        GoldilocksExt2,
    >,
    BlockAuxilaryOutputWitness<GoldilocksField>,
    Vec<(
        u64,
        FullWidthQueueSimulator<GoldilocksField, RecursionRequest<GoldilocksField>, 8, 12, 1>,
        Vec<ClosedFormInputCompactFormWitness<GoldilocksField>>,
    )>,
    [Option<i64>; 16],
) {
    let mut connection = connection_pool.connection().await.unwrap();
    let header = connection
        .blocks_dal()
        .get_l1_batch_header(input.block_number)
        .await
        .unwrap()
        .unwrap();

    let protocol_version = header
        .protocol_version
        .unwrap_or(ProtocolVersionId::last_potentially_undefined());

    let previous_batch_with_metadata = connection
        .blocks_dal()
        .get_l1_batch_metadata(zksync_types::L1BatchNumber(
            input.block_number.checked_sub(1).unwrap(),
        ))
        .await
        .unwrap()
        .unwrap();

    let bootloader_code_bytes = connection
        .factory_deps_dal()
        .get_factory_dep(header.base_system_contracts_hashes.bootloader)
        .await
        .expect("Failed fetching bootloader bytecode from DB")
        .expect("Bootloader bytecode should exist");
    let bootloader_code = bytes_to_chunks(&bootloader_code_bytes);
    let account_bytecode_bytes = connection
        .factory_deps_dal()
        .get_factory_dep(header.base_system_contracts_hashes.default_aa)
        .await
        .expect("Failed fetching default account bytecode from DB")
        .expect("Default account bytecode should exist");
    let account_bytecode = bytes_to_chunks(&account_bytecode_bytes);
    let bootloader_contents =
        expand_bootloader_contents(&input.initial_heap_content, protocol_version);
    let account_code_hash = h256_to_u256(header.base_system_contracts_hashes.default_aa);

    let hashes: HashSet<H256> = input
        .used_bytecodes_hashes
        .iter()
        // SMA-1555: remove this hack once updated to the latest version of `zkevm_test_harness`
        .filter(|&&hash| hash != h256_to_u256(header.base_system_contracts_hashes.bootloader))
        .map(|hash| u256_to_h256(*hash))
        .collect();

    let StorageOracleInfo {
        storage_refunds,
        pubdata_costs,
    } = connection
        .blocks_dal()
        .get_storage_oracle_info(input.block_number)
        .await
        .unwrap()
        .unwrap();

    let mut used_bytecodes = connection
        .factory_deps_dal()
        .get_factory_deps(&hashes)
        .await;
    if input.used_bytecodes_hashes.contains(&account_code_hash) {
        used_bytecodes.insert(account_code_hash, account_bytecode);
    }

    assert_eq!(
        hashes.len(),
        used_bytecodes.len(),
        "{} factory deps are not found in DB",
        hashes.len() - used_bytecodes.len()
    );

    // `DbStorageProvider` was designed to be used in API, so it accepts miniblock numbers.
    // Probably, we should make it work with L1 batch numbers too.
    let (_, last_miniblock_number) = connection
        .blocks_dal()
        .get_miniblock_range_of_l1_batch(input.block_number - 1)
        .await
        .unwrap()
        .expect("L1 batch should contain at least one miniblock");
    drop(connection);

    let mut tree = PrecalculatedMerklePathsProvider::new(
        input.merkle_paths_input,
        input.previous_block_hash.0,
    );
    let geometry_config = get_geometry_config();
    let mut hasher = DefaultHasher::new();
    geometry_config.hash(&mut hasher);
    tracing::info!(
        "generating witness for block {} using geometry config hash: {}",
        input.block_number.0,
        hasher.finish()
    );

    let should_dump_arguments = config
        .dump_arguments_for_blocks
        .contains(&input.block_number.0);
    if should_dump_arguments {
        save_run_with_fixed_params_args_to_gcs(
            object_store,
            input.block_number.0,
            last_miniblock_number.0,
            Address::zero(),
            BOOTLOADER_ADDRESS,
            bootloader_code.clone(),
            bootloader_contents.clone(),
            false,
            account_code_hash,
            used_bytecodes.clone(),
            Vec::default(),
            MAX_CYCLES_FOR_TX as usize,
            geometry_config,
            tree.clone(),
        )
        .await;
    }

    // The following part is CPU-heavy, so we move it to a separate thread.
    let rt_handle = tokio::runtime::Handle::current();

    let (circuit_sender, mut circuit_receiver) = tokio::sync::mpsc::channel(1);
    let (queue_sender, mut queue_receiver) = tokio::sync::mpsc::channel(1);

    let make_circuits = tokio::task::spawn_blocking(move || {
        let connection = rt_handle.block_on(connection_pool.connection()).unwrap();

        let storage = PostgresStorage::new(rt_handle, connection, last_miniblock_number, true);
        let storage_view = StorageView::new(storage).to_rc_ptr();

        let vm_storage_oracle: VmStorageOracle<StorageView<PostgresStorage<'_>>, HistoryDisabled> =
            VmStorageOracle::new(storage_view.clone());
        let storage_oracle = StorageOracle::new(
            vm_storage_oracle,
            storage_refunds,
            pubdata_costs.expect("pubdata costs should be present"),
        );

        let path = KZG_TRUSTED_SETUP_FILE.path().to_str().unwrap();

        let (scheduler_witness, block_witness) = zkevm_test_harness::external_calls::run(
            Address::zero(),
            BOOTLOADER_ADDRESS,
            bootloader_code,
            bootloader_contents,
            false,
            account_code_hash,
            account_code_hash, // 100% wrong, but let's just to unlock compilation?
            used_bytecodes,
            Vec::default(),
            MAX_CYCLES_FOR_TX as usize,
            geometry_config,
            storage_oracle,
            &mut tree,
            path,
            eip_4844_blobs.blobs(),
            |circuit| {
                circuit_sender.blocking_send(circuit).unwrap();
            },
            |a, b, c| queue_sender.blocking_send((a as u8, b, c)).unwrap(),
        );

        // caller: Address,                 // for real block must be zero
        // entry_point_address: Address,    // for real block must be the bootloader
        // entry_point_code: Vec<[u8; 32]>, // for read block must be a bootloader code
        // initial_heap_content: Vec<u8>,   // bootloader starts with non-deterministic heap
        // zk_porter_is_available: bool,
        // default_aa_code_hash: U256,
        // evm_simulator_code_hash: U256,
        // used_bytecodes: std::collections::HashMap<U256, Vec<[u8; 32]>>, // auxilary information to avoid passing a full set of all used codes
        // ram_verification_queries: Vec<(u32, U256)>, // we may need to check that after the bootloader's memory is filled
        // cycle_limit: usize,
        // geometry: GeometryConfig,
        // storage: S,
        // tree: &mut impl BinarySparseStorageTree<256, 32, 32, 8, 32, Blake2s256, ZkSyncStorageLeaf>,
        // eip_4844_repack_inputs: [Option<Vec<u8>>; MAX_4844_BLOBS_PER_BLOCK],
        // circuit_callback: CB,
        // queue_simulator_callback: QSCB,

        (scheduler_witness, block_witness)
    });

    let mut circuit_urls = vec![];
    let mut recursion_urls = vec![];

    let mut mapping: HashMap<String, i32> = HashMap::new();
    let mut recursion_tip_circuits = [None; 16];
    let mut recursion_queue = vec![];
    let save_circuits = async {
        loop {
            tokio::select! {
                Some(circuit) = circuit_receiver.recv() => {
                    let circuit_index = if circuit.numeric_circuit_type() == 255 {
                        15
                    } else {
                        (circuit.numeric_circuit_type() - 1) as usize
                    };
                    recursion_tip_circuits[circuit_index] = Some(-1);
                    let count = mapping.entry(circuit.short_description().to_string() + " basic").or_default();
                    *count += 1;
                    circuit_urls.push(
                        save_circuit(block_number, circuit, circuit_urls.len(), object_store).await,
                    );
                }
                Some((circuit_id, queue, inputs)) = queue_receiver.recv() => {
                    let count = mapping.entry(circuit_id.to_string() + " recursive").or_default();
                    *count += 1;
                    // TODO: most likely can be computed from `ClosedInputFormat`s
                    recursion_queue.push((circuit_id as u64, queue.clone(), inputs.clone()));
                    recursion_urls.push(
                    save_recursion_queue(block_number, circuit_id, queue, &inputs, object_store)
                        .await,
                )},
                else => break,
            };
        }
    };

    // let mut eip_4844_blobs = eip_4844_blobs.blobs();

    // let single_blob = eip_4844_blobs.len() == 1;
    // if single_blob {
    //     // A proof is still expected for the scheduler (it's not going to be used), even though we have a single blob.
    //     // See: https://github.com/matter-labs/era-zkevm_circuits/blob/v1.4.2/src/scheduler/mod.rs#L1165
    //     eip_4844_blobs.push(vec![0; EIP_4844_BLOB_SIZE]);
    // }

    // let trusted_setup_path = KZG_TRUSTED_SETUP_FILE
    //     .path()
    //     .to_str()
    //     .expect("Path to KZG trusted setup is not a UTF-8 string");
    // let (eip_4844_circuits, mut eip_4844_witnesses): (Vec<Eip4844Circuit>, Vec<Eip4844Witness>) =
    //     eip_4844_blobs
    //         .clone()
    //         .into_iter()
    //         .map(|blob| {
    //             let (circuit, output_witness) =
    //                 generate_eip4844_circuit_and_witness(blob, trusted_setup_path);
    //             (circuit, output_witness.closed_form_input.observable_output)
    //         })
    //         .unzip();

    let (witnesses, ()) = tokio::join!(make_circuits, save_circuits);

    recursion_queue.sort_by_key(|(circuit, _, _)| circuit.clone());
    println!("{mapping:?}");
    // let mut eip_4844_blob_urls = vec![];
    // // Note that the sequence number will be reused to determine ordering between blobs.
    // for (index, circuit) in eip_4844_circuits.into_iter().enumerate() {
    //     eip_4844_blob_urls
    //         .push(save_eip_4844_circuit(block_number, circuit, index, object_store, 0).await);
    // }

    let (mut scheduler_witness, block_aux_witness) = witnesses.unwrap();

    scheduler_witness.previous_block_meta_hash =
        previous_batch_with_metadata.metadata.meta_parameters_hash.0;
    scheduler_witness.previous_block_aux_hash =
        previous_batch_with_metadata.metadata.aux_data_hash.0;

    // if single_blob {
    //     // The second witness has to be zeroed out (corresponding to the second blob), so it's not considered in the proof.
    //     // See: https://github.com/matter-labs/era-zkevm_circuits/blob/v1.4.1/src/scheduler/mod.rs#L1149.
    //     eip_4844_witnesses[1].linear_hash = [0u8; 32];
    //     eip_4844_witnesses[1].output_hash = [0u8; 32];
    // }

    // scheduler_witness.eip4844_witnesses =
    //     Some([eip_4844_witnesses[0].clone(), eip_4844_witnesses[1].clone()]);

    (
        circuit_urls,
        recursion_urls,
        scheduler_witness,
        block_aux_witness,
        recursion_queue,
        recursion_tip_circuits,
    )
}

#[allow(clippy::too_many_arguments)]
async fn save_run_with_fixed_params_args_to_gcs(
    object_store: &dyn ObjectStore,
    l1_batch_number: u32,
    last_miniblock_number: u32,
    caller: Address,
    entry_point_address: Address,
    entry_point_code: Vec<[u8; 32]>,
    initial_heap_content: Vec<u8>,
    zk_porter_is_available: bool,
    default_aa_code_hash: U256,
    used_bytecodes: HashMap<U256, Vec<[u8; 32]>>,
    ram_verification_queries: Vec<(u32, U256)>,
    cycle_limit: usize,
    geometry: GeometryConfig,
    tree: PrecalculatedMerklePathsProvider,
) {
    let run_with_fixed_params_input = RunWithFixedParamsInput {
        l1_batch_number,
        last_miniblock_number,
        caller,
        entry_point_address,
        entry_point_code,
        initial_heap_content,
        zk_porter_is_available,
        default_aa_code_hash,
        used_bytecodes,
        ram_verification_queries,
        cycle_limit,
        geometry,
        tree,
    };
    object_store
        .put(L1BatchNumber(l1_batch_number), &run_with_fixed_params_input)
        .await
        .unwrap();
}

#[derive(Debug, Serialize, Deserialize, Clone, PartialEq)]
pub struct RunWithFixedParamsInput {
    pub l1_batch_number: u32,
    pub last_miniblock_number: u32,
    pub caller: Address,
    pub entry_point_address: Address,
    pub entry_point_code: Vec<[u8; 32]>,
    pub initial_heap_content: Vec<u8>,
    pub zk_porter_is_available: bool,
    pub default_aa_code_hash: U256,
    pub used_bytecodes: HashMap<U256, Vec<[u8; 32]>>,
    pub ram_verification_queries: Vec<(u32, U256)>,
    pub cycle_limit: usize,
    pub geometry: GeometryConfig,
    pub tree: PrecalculatedMerklePathsProvider,
}

impl StoredObject for RunWithFixedParamsInput {
    const BUCKET: Bucket = Bucket::WitnessInput;
    type Key<'a> = L1BatchNumber;

    fn encode_key(key: Self::Key<'_>) -> String {
        format!("run_with_fixed_params_input_{}.bin", key)
    }

    zksync_object_store::serialize_using_bincode!();
}<|MERGE_RESOLUTION|>--- conflicted
+++ resolved
@@ -361,9 +361,6 @@
 ) -> BasicCircuitArtifacts {
     let witness_gen_input =
         build_basic_circuits_witness_generator_input(&connection_pool, job, block_number).await;
-<<<<<<< HEAD
-    let (circuit_urls, queue_urls, scheduler_witness, aux_output_witness) = generate_witness(
-=======
     let (
         circuit_urls,
         eip_4844_circuit_urls,
@@ -373,7 +370,6 @@
         recursion_queue,
         recursion_tip_circuits,
     ) = generate_witness(
->>>>>>> 3918f8e7
         block_number,
         object_store,
         config,
