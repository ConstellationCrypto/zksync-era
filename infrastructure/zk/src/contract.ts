--- conflicted
+++ resolved
@@ -189,17 +189,11 @@
         'CONTRACTS_TRANSPARENT_PROXY_ADMIN_ADDR',
         'CONTRACTS_L1_SHARED_BRIDGE_PROXY_ADDR',
         'CONTRACTS_L1_SHARED_BRIDGE_IMPL_ADDR',
-<<<<<<< HEAD
-        'CONTRACTS_L1_WETH_BRIDGE_IMPL_ADDR',
-        'CONTRACTS_L1_WETH_BRIDGE_PROXY_ADDR',
-        'CONTRACTS_L1_MULTICALL3_ADDR',
-
-        'CONTRACTS_DEPLOYER_ADDR'
-=======
         'CONTRACTS_L1_ERC20_BRIDGE_PROXY_ADDR',
         'CONTRACTS_L1_ERC20_BRIDGE_IMPL_ADDR',
-        'CONTRACTS_L1_MULTICALL3_ADDR'
->>>>>>> 7b3af42e
+        'CONTRACTS_L1_MULTICALL3_ADDR',
+
+        'CONTRACTS_DEPLOYER_ADDR'
     ];
 
     console.log('Writing to', `etc/env/l1-inits/${process.env.L1_ENV_NAME ? process.env.L1_ENV_NAME : '.init'}.env`);
