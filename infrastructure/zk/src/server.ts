--- conflicted
+++ resolved
@@ -11,14 +11,13 @@
     rebuildTree: boolean,
     uring: boolean,
     components?: string,
-    useNodeFramework?: boolean,
     timeToLive?: string
 ) {
     let options = '';
     if (uring) {
         options += '--features=rocksdb/io-uring';
     }
-    if (rebuildTree || components || useNodeFramework) {
+    if (rebuildTree || components) {
         options += ' --';
     }
     if (rebuildTree) {
@@ -28,15 +27,11 @@
     if (components) {
         options += ` --components=${components}`;
     }
-<<<<<<< HEAD
-    if (useNodeFramework) {
-        options += ' --use-node-framework';
-    }
     if (!timeToLive) {
         await utils.spawn(`cargo run --bin zksync_server --release ${options}`);
     } else {
         console.log('Starting server');
-        const child = utils.background(`cargo run --bin zksync_server --release ${options}`);
+        const child = utils.background({ command: `cargo run --bin zksync_server --release ${options}`, stdio: [null, null, null] });
 
         const promise = new Promise((resolve, reject) => {
             child.on('error', reject);
@@ -61,9 +56,6 @@
 
         console.log('Server successfully shut down.');
     }
-=======
-    await utils.spawn(`cargo run --bin zksync_server --release ${options}`);
->>>>>>> fe65319d
 }
 
 export async function externalNode(reinit: boolean = false, args: string[]) {
@@ -130,11 +122,7 @@
     .option('--uring', 'enables uring support for RocksDB')
     .option('--components <components>', 'comma-separated list of components to run')
     .option('--chain-name <chain-name>', 'environment name')
-<<<<<<< HEAD
-    .option('--use-node-framework', 'use node framework for server')
     .option('--time-to-live <time-to-live>', 'time to live for the server')
-=======
->>>>>>> fe65319d
     .action(async (cmd: Command) => {
         cmd.chainName ? env.reload(cmd.chainName) : env.load();
         if (cmd.genesis) {
@@ -142,7 +130,7 @@
         } else if (cmd.clearL1TxsHistory) {
             await clearL1TxsHistory();
         } else {
-            await server(cmd.rebuildTree, cmd.uring, cmd.components, cmd.useNodeFramework, cmd.timeToLive);
+            await server(cmd.rebuildTree, cmd.uring, cmd.components, cmd.timeToLive);
         }
     });
 
